#!/usr/bin/env python3

"""Large genome reassembly based on Hi-C data.

Usage:
    instagraal <hic_folder> <reference.fa> [<output_folder>]
               [--level=4] [--cycles=100] [--coverage-std=1]
               [--neighborhood=5] [--device=0] [--circular] [--bomb]
               [--save-matrix] [--pyramid-only] [--save-pickle] [--simple]
               [--quiet] [--debug]

Options:
    -h, --help              Display this help message.
    --version               Display the program's current version.
    -l 4, --level 4         Level (resolution) of the contact map.
                            Increasing level by one means a threefold smaller
                            resolution but also a threefold faster computation
                            time. [default: 4]
    -n 100, --cycles 100    Number of iterations to perform for each bin.
                            (row/column of the contact map). A high number of
                            cycles has diminishing returns but there is a
                            necessary minimum for assembly convergence.
                            [default: 100]
    -c 1, --coverage-std 1  Number of standard deviations below the mean.
                            coverage, below which fragments should be filtered
                            out prior to binning. [default: 1]
    -N 5, --neighborhood 5  Number of neighbors to sample for potential
                            mutations for each bin. [default: 5]
    --device 0              If multiple graphic cards are available, select
                            a specific device (numbered from 0). [default: 0]
    -C, --circular          Indicates genome is circular. [default: False]
    -b, --bomb              Explode the genome prior to scaffolding.
                            [default: False]
    --pyramid-only          Only build multi-resolution contact maps (pyramids)
                            and don't do any scaffolding. [default: False]
    --save-pickle           Dump all info from the instaGRAAL run into a
                            pickle. Primarily for development purposes, but
                            also for advanced post hoc introspection.
                            [default: False]
    --save-matrix           Saves a preview of the contact map after each
                            cycle. [default: False]
    --simple                Only perform operations at the edge of the contigs.
                            [default: False]
    --quiet                 Only display warnings and errors as outputs.
                            [default: False]
    --debug                 Display debug information. For development purposes
                            only. Mutually exclusive with --quiet, and will
                            override it. [default: False]

"""

import sys
import os
import docopt

import pycuda.autoinit
import pycuda.driver as cuda

# helper modules
from instagraal import glutil
from instagraal.vector import Vec
import numpy as np
import matplotlib.pyplot as plt
from instagraal.simu_single import simulation

import pickle
import logging
from instagraal import log
from instagraal.log import logger

VERSION_NUMBER = "0.1.2"

DEFAULT_CYCLES = 100
DEFAULT_LEVEL = 4
DEFAULT_NEIGHBOURS = 5
DEFAULT_BOMB = True
DEFAULT_ITERATIONS_MCMC = 100
DEFAULT_ITERATIONS_EM = 30
DEFAULT_BURN_IN_CYCLES = 2
DEFAULT_COVERAGE_STDS = 1
DEFAULT_CIRCULAR = False


class instagraal_class:
    """class to manage the calculations performed by
    the scaffolder.
    
    [description]
    
    Parameters
    ----------
    name : str
        The name of the project. Will determine the window title.
    folder_path : str or pathlib.Path
        The directory containing the Hi-C conact map.
    fasta : str or pathlib.Path
        The path to the reference genome in FASTA format.
    device : int
        The identifier of the graphic card to be used, numbered from 0. If only
        one is available, it should be 0.
    level : int
        The level (resolution) at which to perform scaffolding.
    n_iterations_em : int
        The number of EM (expectation maximization) iterations.
    n_iterations_mcmc : int
        The number of MCMC (Markov chain Monte-Carlo) iterations.
    is_simu : bool
        Whether the parameters should be simulated. Mutually exclusive with
        use_rippe and will override it.
    scrambled : bool
        Whether to scramble the genome.
    perform_em : bool
        Whether to perform EM (expectation maximization).
    use_rippe : bool
        Whether to explicitly use the model from Rippe et al., 2001.
    sample_param : bool
        Whether to sample the parameters.
    thresh_factor : float
        The sparsity (coverage) threshold below which fragments are discarded,
        as a number of standard deviations below the mean.
    output_folder : str or pathlib.Path
        The path to the output folder where the scaffolded genome and other
        relevant information will be saved.
    """
    def __init__(
        self,
        name,
        folder_path,
        fasta,
        device,
        level,
        n_iterations_em,
        n_iterations_mcmc,
        is_simu,
        scrambled,
        perform_em,
        use_rippe,
        sample_param,
        thresh_factor,
        output_folder,
    ):
        """Initialize parameters
        """

        self.device = device
        self.scrambled = scrambled
        self.n_iterations_em = n_iterations_em
        self.n_iterations_mcmc = n_iterations_mcmc
        self.sample_param = sample_param
        self.simulation = simulation(
            name,
            folder_path,
            fasta,
            level,
            n_iterations_em,
            is_simu,
            use_rippe,
            thresh_factor,
            output_folder=output_folder,
        )
        self.dt = np.float32(0.01)
        self.collect_likelihood = []
        self.collect_n_contigs = []
        self.collect_mean_len = []
        self.collect_op_sampled = []
        # self.collect_id_f_sampled = []
        self.collect_id_fA_sampled = []
        self.collect_id_fB_sampled = []
        self.collect_full_likelihood = []
        self.collect_dist_from_init_genome = []
        self.collect_fact = []
        self.collect_slope = []
        self.collect_d = []
        self.collect_d_nuc = []
        self.collect_d_max = []
        self.collect_likelihood_nuisance = []
        self.collect_success = []
        self.collect_all = []
        self.file_mean_len = os.path.join(
            self.simulation.output_folder, "behaviour_mean_len.pdf"
        )
        self.file_n_contigs = os.path.join(
            self.simulation.output_folder, "behaviour_n_contigs.pdf"
        )

        self.file_fact = os.path.join(
            self.simulation.output_folder, "behaviour_fact.pdf"
        )
        self.file_slope = os.path.join(
            self.simulation.output_folder, "behaviour_slope.pdf"
        )
        self.file_d_nuc = os.path.join(
            self.simulation.output_folder, "behaviour_d_nuc.pdf"
        )
        self.file_d = os.path.join(
            self.simulation.output_folder, "behaviour_d.pdf"
        )
        self.file_d_max = os.path.join(
            self.simulation.output_folder, "behaviour_d_max.pdf"
        )

        self.file_dist_init_genome = os.path.join(
            self.simulation.output_folder, "behaviour_dist_init_genome.pdf"
        )

        self.txt_file_mean_len = os.path.join(
            self.simulation.output_folder, "list_mean_len.txt"
        )
        self.txt_file_n_contigs = os.path.join(
            self.simulation.output_folder, "list_n_contigs.txt"
        )
        self.txt_file_dist_init_genome = os.path.join(
            self.simulation.output_folder, "list_dist_init_genome.txt"
        )
        self.txt_file_likelihood = os.path.join(
            self.simulation.output_folder, "list_likelihood.txt"
        )

        self.txt_file_fact = os.path.join(
            self.simulation.output_folder, "list_fact.txt"
        )
        self.txt_file_slope = os.path.join(
            self.simulation.output_folder, "list_slope.txt"
        )
        self.txt_file_d_nuc = os.path.join(
            self.simulation.output_folder, "list_d_nuc.txt"
        )
        self.txt_file_d = os.path.join(
            self.simulation.output_folder, "list_d.txt"
        )
        self.txt_file_d_max = os.path.join(
            self.simulation.output_folder, "list_d_max.txt"
        )
        self.txt_file_success = os.path.join(
            self.simulation.output_folder, "list_success.txt"
        )
        self.txt_file_list_mutations = os.path.join(
            self.simulation.output_folder, "list_mutations.txt"
        )
        self.file_all_data = os.path.join(
            self.simulation.output_folder, "behaviour_all.txt"
        )

    def full_em(self,
        n_cycles,
        n_neighbours,
        bomb,
        id_start_sample_param,
        save_matrix=False):
        sampler = self.simulation.sampler
        if bomb:
            sampler.bomb_the_genome()
        list_frags = np.arange(0, sampler.n_new_frags)
        t = 0
        n_iter = n_cycles * sampler.n_new_frags
        for j in range(0, n_cycles):
            sampler.gpu_vect_frags.copy_from_gpu()

            np.random.shuffle(list_frags)
            logger.info("cycle = {}".format(j))
            # np.random.shuffle(list_frags)
            count = 0
            nb_frags = list_frags.size
            for id_frag in list_frags:
                count+=1
                if count%100 == 0:
                    print("{}% proceeded".format(count/nb_frags)) 
                (
                    o,
                    dist,
                    op_sampled,
                    id_f_sampled,
                    mean_len,
                    n_contigs,
                ) = sampler.step_sampler(id_frag, n_neighbours, self.dt)
                self.collect_likelihood.append(o)
                self.collect_n_contigs.append(n_contigs)
                self.collect_mean_len.append(mean_len)
                self.collect_op_sampled.append(op_sampled)
                self.collect_id_fB_sampled.append(id_f_sampled)
                self.collect_id_fA_sampled.append(id_frag)
                self.collect_dist_from_init_genome.append(dist)

                self.str_likelihood = "likelihood = " + str(o)
                self.str_n_contigs = "n contigs = " + str(sampler.n_contigs)
                self.str_curr_id_frag = "current frag = " + str(id_frag)
                self.str_curr_dist = "current dist = " + str(dist)
                self.str_curr_cycle = "current cycle = " + str(j)
                if self.sample_param and j > id_start_sample_param:
                    (
                        fact,
                        d,
                        d_max,
                        d_nuc,
                        slope,
                        self.likelihood_t_nuis,
                        success,
                        y_rippe,
                    ) = sampler.step_nuisance_parameters(self.dt, t, n_iter)

                    self.collect_fact.append(fact)
                    self.collect_d.append(d)
                    self.collect_d_max.append(d_max)
                    self.collect_d_nuc.append(d_nuc)
                    self.collect_slope.append(slope)
                    self.collect_likelihood_nuisance.append(
                        self.likelihood_t_nuis
                    )
                    self.collect_success.append(success)
                    self.y_eval = y_rippe
                t += 1
            c = sampler.gpu_vect_frags
            c.copy_from_gpu()
            file_out = os.path.join(
                self.simulation.output_folder,
                "save_simu_step_" + str(j) + ".txt",
            )
            h = open(file_out, "w")
            for pos, start_bp, id_c, ori in zip(
                c.pos, c.start_bp, c.id_c, c.ori
            ):
                h.write(
                    str(pos)
                    + "\t"
                    + str(start_bp)
                    + "\t"
                    + str(id_c)
                    + "\t"
                    + str(ori)
                    + "\n"
                )
            h.close()
            try:
                self.simulation.export_new_fasta()
                self.save_behaviour_to_txt()
            except OSError as e:
                logger.warning(
                    "Warning, could not write output files at {}: {}".format(
                        j, e
                    )
                )
            try:
                if save_matrix:
                    my_file_path = os.path.join(
                        self.simulation.output_folder,
                        "matrix_cycle_" + str(j) + ".png",
                    )
                    matrix = self.simulation.sampler.gpu_im_gl.get()
                    plt.gca().set_axis_off()
                    plt.subplots_adjust(
                        top=1, bottom=0, right=1, left=0, hspace=0, wspace=0
                    )
                    matrix = matrix + matrix.T - np.diag(np.diag(matrix))
                    plt.margins(0, 0)
                    plt.gca().xaxis.set_major_locator(plt.NullLocator())
                    plt.gca().yaxis.set_major_locator(plt.NullLocator())
                    plt.figure()
                    plt.imshow(
                        matrix, vmax=np.percentile(matrix, 99), cmap="Reds"
                    )
                    plt.axis("off")
                    plt.savefig(
                        my_file_path,
                        bbox_inches="tight",
                        pad_inches=0.0,
                        dpi=300,
                    )
                    plt.close()
            except OSError as e:
                logger.warning(
                    "Could not write matrix at cycle {} "
                    "due to error: {}".format(j, e)
                )

        self.save_behaviour_to_txt()

    def start_EM(self,):
        logger.info("start expectation maximization ... ")
        delta = 15
        logger.info(self.simulation.n_iterations)
        delta = np.int32(
            np.floor(np.linspace(3, 5, np.floor(self.n_iterations_em / 3.0)))
        )  # param ok simu
        # delta = np.int32(np.floor(np.linspace(3, 4,
        # np.floor(self.n_iterations_em / 2.))))
        delta = list(delta)
        d_ext = list(
            np.floor(
                np.linspace(10, 15, np.floor(self.n_iterations_em / 3.0) + 1)
            )
        )  # param ok simu
        delta.extend(d_ext)
        logger.info(delta)
        logger.info(("len delta = ", len(delta)))
        o, d, d_high = self.simulation.sampler.display_current_matrix(
            self.simulation.input_matrix
        )
        self.simulation.sampler.init_likelihood()
        self.simulation.sampler.modify_gl_cuda_buffer(0, self.dt)
        # ready = 0
        # while ready != '1':
        #     ready = raw_input("ready to start?")
        #     self.simulation.sampler.modify_gl_cuda_buffer(0, self.dt)
        #     self.remote_update()
        if self.scrambled:
            #     self.simulation.sampler.modify_genome(500)
            self.simulation.sampler.explode_genome(self.dt)
        o, d, d_high = self.simulation.sampler.display_current_matrix(
            self.simulation.scrambled_input_matrix
        )
        list_frags = np.arange(
            0, self.simulation.sampler.n_new_frags, dtype=np.int32
        )
        iteration = 0
        n_iter = np.float32(self.n_iterations_em)
        self.bins_rippe = self.simulation.sampler.bins
        for j in range(0, self.n_iterations_em):
            logger.info("cycle = {}".format(j))
            self.str_curr_cycle = "current cycle = " + str(j)
            np.random.shuffle(list_frags)
            # d = self.simulation.sampler.step_nuisance_parameters(0, 0, 0)
            for i in list_frags:
                # print "id_frag =", i
                                # if j == 0 and iter == 0:
                #     raw_input("ready ?")
                (
                    o,
                    n_contigs,
                    min_len,
                    mean_len,
                    max_len,
                    op_sampled,
                    id_f_sampled,
                    dist,
                    temp,
                ) = self.simulation.sampler.step_max_likelihood(
                    i, delta[j], 512, self.dt, np.float32(j), n_iter
                )

                # o, n_contigs, min_len, mean_len, max_len =
                # self.simulation.sampler.new_sample_fi(i, delta[j], 512, 200)
                self.str_likelihood = "likelihood = " + str(o)
                self.str_n_contigs = "n contigs = " + str(n_contigs)
                self.str_curr_id_frag = "current frag = " + str(i)
                self.str_curr_dist = "current dist = " + str(dist)
                self.str_curr_temp = "current temperature = " + str(temp)
                # self.str_curr_d = "current d = "+ str(d)
                self.collect_full_likelihood.append(
                    self.simulation.sampler.likelihood_t
                )
                self.collect_likelihood.append(o)
                self.collect_n_contigs.append(n_contigs)
                self.collect_mean_len.append(mean_len)
                self.collect_op_sampled.append(op_sampled)
                self.collect_id_fB_sampled.append(id_f_sampled)
                self.collect_id_fA_sampled.append(i)
                self.collect_dist_from_init_genome.append(dist)
                iteration += 1
                # sampling nuisance parameters
                (
                    fact,
                    d,
                    d_max,
                    d_nuc,
                    slope,
                    likeli,
                    success,
                    y_eval,
                ) = self.simulation.sampler.step_nuisance_parameters(
                    self.dt, np.float32(j), n_iter
                )
                self.collect_fact.append(fact)
                self.collect_d.append(d)
                self.collect_d_max.append(d_max)
                self.collect_d_nuc.append(d_nuc)
                self.collect_slope.append(slope)
                self.collect_likelihood_nuisance.append(likeli)
                self.collect_success.append(success)
                self.y_eval = y_eval

        o, d, d_high = self.simulation.sampler.display_current_matrix(
            self.simulation.output_matrix_em
        )
        self.simulation.export_new_fasta()
        self.simulation.plot_info_simu(
            self.collect_likelihood,
            self.collect_n_contigs,
            self.file_n_contigs,
            "n_contigs",
        )
        self.simulation.plot_info_simu(
            self.collect_likelihood,
            self.collect_mean_len,
            self.file_mean_len,
            "mean length contigs",
        )
        self.simulation.plot_info_simu(
            self.collect_likelihood,
            self.collect_dist_from_init_genome,
            self.file_dist_init_genome,
            "distance from init genome",
        )
        self.simulation.plot_info_simu(
            self.collect_likelihood_nuisance,
            self.collect_slope,
            self.file_slope,
            "slope",
        )
        self.simulation.plot_info_simu(
            self.collect_likelihood_nuisance,
            self.collect_fact,
            self.file_fact,
            "scale factor",
        )
        self.simulation.plot_info_simu(
            self.collect_likelihood_nuisance,
            self.collect_d_nuc,
            self.file_d_nuc,
            "val trans",
        )
        self.simulation.plot_info_simu(
            self.collect_likelihood_nuisance, self.collect_d, self.file_d, "d"
        )
        self.save_behaviour_to_txt()

    def start_EM_all(self,):
        logger.info("start expectation maximization ... ")
        delta = 15
        logger.info((self.simulation.n_iterations))
        delta = np.int32(
            np.floor(np.linspace(3, 4, np.floor(self.n_iterations_em / 2.0)))
        )  # param ok simu
        # delta = np.int32(np.floor(np.linspace(3, 4,
        # np.floor(self.n_iterations_em / 2.))))
        delta = list(delta)
        d_ext = list(
            np.floor(
                np.linspace(5, 10, np.floor(self.n_iterations_em / 2.0) + 1)
            )
        )  # param ok simu
        # d_ext = list(np.floor(np.linspace(10, 15,
        # np.floor(self.n_iterations_em / 2.) + 1)))
        delta.extend(d_ext)
        logger.info(delta)
        logger.info(("len delta = ", len(delta)))
        o, d, d_high = self.simulation.sampler.display_current_matrix(
            self.simulation.input_matrix
        )
        self.simulation.sampler.init_likelihood()
        self.simulation.sampler.modify_gl_cuda_buffer(0, self.dt)
        if self.scrambled:
            self.simulation.sampler.explode_genome(self.dt)
        o, d, d_high = self.simulation.sampler.display_current_matrix(
            self.simulation.scrambled_input_matrix
        )
        list_frags = np.arange(
            0, self.simulation.sampler.n_new_frags, dtype=np.int32
        )
        iteration = 0
        n_iter = np.float32(self.n_iterations_em)
        self.bins_rippe = self.simulation.sampler.bins
        self.headers = [
            "likelihood",
            "n_contigs",
            "min_len_contigs",
            "mean_len_contigs",
            "max_len_contigs",
            "operation_sampled",
            "id_f_sampled",
            "distance_from_init",
            "scale factor",
            "d",
            "max_distance_intra",
            "n_contacts_inter",
            "slope",
            "success",
        ]

        (
            fact,
            d,
            d_max,
            d_nuc,
            slope,
            likeli,
            success,
            y_eval,
        ) = self.simulation.sampler.step_nuisance_parameters(
            self.dt, np.float32(0), n_iter
        )
        for j in range(0, self.n_iterations_em):
            logger.info("cycle = {}".format(j))
            self.str_curr_cycle = "current cycle = " + str(j)
            np.random.shuffle(list_frags)
            # d = self.simulation.sampler.step_nuisance_parameters(0, 0, 0)
            for i in list_frags:
                # print "id_frag =", i
                                # if j == 0 and iter == 0:
                #     raw_input("ready ?")
                (
                    o,
                    n_contigs,
                    min_len,
                    mean_len,
                    max_len,
                    op_sampled,
                    id_f_sampled,
                    dist,
                    temp,
                ) = self.simulation.sampler.step_max_likelihood(
                    i, delta[j], 512, self.dt, np.float32(j), n_iter
                )

                success = 1
                vect_collect = (
                    o,
                    n_contigs,
                    min_len,
                    mean_len,
                    max_len,
                    op_sampled,
                    id_f_sampled,
                    dist,
                    fact,
                    d,
                    d_max,
                    d_nuc,
                    slope,
                    success,
                )

                self.collect_all.append(vect_collect)

                self.str_likelihood = "likelihood = " + str(o)
                self.str_n_contigs = "n contigs = " + str(n_contigs)
                self.str_curr_id_frag = "current frag = " + str(i)
                self.str_curr_dist = "current dist = " + str(dist)
                self.str_curr_temp = "current temperature = " + str(temp)
                # self.str_curr_d = "current d = "+ str(d)
                self.collect_full_likelihood.append(
                    self.simulation.sampler.likelihood_t
                )
                self.collect_likelihood.append(o)
                self.collect_n_contigs.append(n_contigs)
                self.collect_mean_len.append(mean_len)
                self.collect_op_sampled.append(op_sampled)
                self.collect_id_fB_sampled.append(id_f_sampled)
                self.collect_id_fA_sampled.append(i)
                self.collect_dist_from_init_genome.append(dist)
                iteration += 1
                # sampling nuisance parameters
                (
                    fact,
                    d,
                    d_max,
                    d_nuc,
                    slope,
                    likeli,
                    success,
                    y_eval,
                ) = self.simulation.sampler.step_nuisance_parameters(
                    self.dt, np.float32(j), n_iter
                )
                vect_collect = (
                    likeli,
                    n_contigs,
                    min_len,
                    mean_len,
                    max_len,
                    op_sampled,
                    id_f_sampled,
                    dist,
                    fact,
                    d,
                    d_max,
                    d_nuc,
                    slope,
                    success,
                )

                self.collect_all.append(vect_collect)
                self.collect_fact.append(fact)
                self.collect_d.append(d)
                self.collect_d_max.append(d_max)
                self.collect_d_nuc.append(d_nuc)
                self.collect_slope.append(slope)
                self.collect_likelihood_nuisance.append(likeli)
                self.collect_success.append(success)
                self.y_eval = y_eval

        o, d, d_high = self.simulation.sampler.display_current_matrix(
            self.simulation.output_matrix_em
        )
        self.simulation.export_new_fasta()
        self.simulation.plot_all_info_simu(self.collect_all, self.header)

    def start_EM_nuisance(self,):
        logger.info("start expectation maximization ... ")
        delta = 15
        logger.info((self.simulation.n_iterations))
        delta = np.int32(
            np.floor(np.linspace(3, 4, np.floor(self.n_iterations_em / 2.0)))
        )  # param ok simu
        # delta = np.int32(np.floor(np.linspace(3, 4,
        # np.floor(self.n_iterations_em / 2.))))
        delta = list(delta)
        d_ext = list(
            np.floor(
                np.linspace(5, 10, np.floor(self.n_iterations_em / 2.0) + 1)
            )
        )  # param ok simu
        # d_ext = list(np.floor(np.linspace(10, 15,
        # np.floor(self.n_iterations_em / 2.) + 1)))
        delta.extend(d_ext)
        logger.info(delta)
        logger.info(("len delta = ", len(delta)))
        o, d, d_high = self.simulation.sampler.display_current_matrix(
            self.simulation.input_matrix
        )
        self.simulation.sampler.init_likelihood()
        self.simulation.sampler.modify_gl_cuda_buffer(0, self.dt)
        # ready = 0
        # while ready != '1':
        #     ready = raw_input("ready to start?")
        #     self.simulation.sampler.modify_gl_cuda_buffer(0, self.dt)
        #     self.remote_update()
        if self.scrambled:
            #     self.simulation.sampler.modify_genome(500)
            self.simulation.sampler.explode_genome(self.dt)
        o, d, d_high = self.simulation.sampler.display_current_matrix(
            self.simulation.scrambled_input_matrix
        )
        list_frags = np.arange(
            0, self.simulation.sampler.n_new_frags, dtype=np.int32
        )
        # iter = 0
        n_iter = np.float32(self.n_iterations_em)
        self.bins_rippe = self.simulation.sampler.bins
        for j in range(0, self.n_iterations_em):
            logger.info("cycle = {}".format(j))
            self.str_curr_cycle = "current cycle = " + str(j)
            np.random.shuffle(list_frags)
            # d = self.simulation.sampler.step_nuisance_parameters(0, 0, 0)
            for i in list_frags:
                # # print "id_frag =", i
                # if bool(glutMainLoopEvent):
                #     glutMainLoopEvent()
                # else:
                #     glutCheckLoop()
                # # if j == 0 and iter == 0:
                # #     raw_input("ready ?")
                # o, n_contigs, min_len, mean_len, max_len, op_sampled,
                # id_f_sampled, dist, temp =
                # self.simulation.sampler.step_max_likelihood(i, delta[j], 512,
                # self.dt, np.float32(j), n_iter)
                #
                # o, n_contigs, min_len, mean_len, max_len =
                # self.simulation.sampler.new_sample_fi(i, delta[j], 512, 200)
                # self.str_likelihood = "likelihood = " + str(o)
                # self.str_n_contigs = "n contigs = " + str(n_contigs)
                # self.str_curr_id_frag = "current frag = "+ str(i)
                # self.str_curr_dist = "current dist = "+ str(dist)
                # self.str_curr_temp = "current temperature = "+str(temp)
                # # self.str_curr_d = "current d = "+ str(d)
                # self.collect_full_likelihood.append(self.simulation.sampler.
                # likelihood_t)
                # self.collect_likelihood.append(o)
                # self.collect_n_contigs.append(n_contigs)
                # self.collect_mean_len.append(mean_len)
                # self.collect_op_sampled.append(op_sampled)
                # self.collect_id_fB_sampled.append(id_f_sampled)
                # self.collect_id_fA_sampled.append(i)
                # self.collect_dist_from_init_genome.append(dist)
                # iter += 1
                # # sampling nuisance parameters
                (
                    fact,
                    d,
                    d_max,
                    d_nuc,
                    slope,
                    likeli,
                    success,
                    y_eval,
                ) = self.simulation.sampler.step_nuisance_parameters(
                    self.dt, np.float32(j), n_iter
                )
                self.collect_fact.append(fact)
                self.collect_d.append(d)
                self.collect_d_max.append(d_max)
                self.collect_d_nuc.append(d_nuc)
                self.collect_slope.append(slope)
                self.collect_likelihood_nuisance.append(likeli)
                self.collect_success.append(success)
                self.y_eval = y_eval

        o, d, d_high = self.simulation.sampler.display_current_matrix(
            self.simulation.output_matrix_em
        )
        self.simulation.export_new_fasta()
        # self.simulation.plot_info_simu(self.collect_likelihood,
        # self.collect_n_contigs, self.file_n_contigs, "n_contigs")
        # self.simulation.plot_info_simu(self.collect_likelihood,
        # self.collect_mean_len, self.file_mean_len, "mean length contigs")
        # self.simulation.plot_info_simu(self.collect_likelihood,
        # self.collect_dist_from_init_genome, self.file_dist_init_genome,
        # "distance from init genome")
        # self.simulation.plot_info_simu(self.collect_likelihood_nuisance,
        # self.collect_slope, self.file_slope, "slope")
        # self.simulation.plot_info_simu(self.collect_likelihood_nuisance,
        # self.collect_fact, self.file_fact, "scale factor")
        # self.simulation.plot_info_simu(self.collect_likelihood_nuisance,
        # self.collect_d_nuc, self.file_d_nuc, "val trans")
        # self.simulation.plot_info_simu(self.collect_likelihood_nuisance,
        # self.collect_d, self.file_d, "d")
        # self.save_behaviour_to_txt()

    def start_EM_no_scrambled(self,):
        logger.info("start expectation maximization ... ")
        delta = 15
        logger.info((self.simulation.n_iterations))
        # delta = np.int32(np.floor(np.linspace(3, 4,
        # np.floor(self.n_iterations_em / 2.)))) # param ok simu
        delta = np.int32(
            np.floor(np.linspace(3, 4, np.floor(self.n_iterations_em / 2.0)))
        )
        delta = list(delta)
        # d_ext = list(np.floor(np.linspace(5, 10,
        # np.floor(self.n_iterations_em / 2.) + 1))) # param ok simu
        d_ext = list(
            np.floor(
                np.linspace(10, 15, np.floor(self.n_iterations_em / 2.0) + 1)
            )
        )
        delta.extend(d_ext)
        logger.info(delta)
        logger.info(("len delta = ", len(delta)))
        o, d, d_high = self.simulation.sampler.display_current_matrix(
            self.simulation.input_matrix
        )
        # self.simulation.sampler.init_likelihood()

        o, d, d_high = self.simulation.sampler.display_current_matrix(
            self.simulation.scrambled_input_matrix
        )
        list_frags = np.arange(
            0, self.simulation.sampler.n_new_frags, dtype=np.int32
        )
        iter = 0
        n_iter = np.float32(self.n_iterations_em)
        for j in range(0, self.n_iterations_em):
            logger.info("cycle = {}".format(j))
            self.str_curr_cycle = "current cycle = " + str(j)
            np.random.shuffle(list_frags)
            # d = self.simulation.sampler.step_nuisance_parameters(0, 0, 0)
            for i in list_frags:
                # print "id_frag =", i
                                # if j == 0 and iter == 0:
                #     raw_input("ready ?")
                (
                    o,
                    n_contigs,
                    min_len,
                    mean_len,
                    max_len,
                    op_sampled,
                    id_f_sampled,
                    dist,
                    temp,
                ) = self.simulation.sampler.step_max_likelihood(
                    i, delta[j], 512, self.dt, np.float32(j), n_iter
                )
                # o, n_contigs, min_len, mean_len, max_len =
                # self.simulation.sampler.new_sample_fi(i, delta[j], 512, 200)
                self.str_likelihood = "likelihood = " + str(o)
                self.str_n_contigs = "n contigs = " + str(n_contigs)
                self.str_curr_id_frag = "current frag = " + str(i)
                self.str_curr_dist = "current dist = " + str(dist)
                self.str_curr_temp = "current temperature = " + str(temp)
                # self.str_curr_d = "current d = "+ str(d)
                self.collect_full_likelihood.append(
                    self.simulation.sampler.likelihood_t
                )
                self.collect_likelihood.append(o)
                self.collect_n_contigs.append(n_contigs)
                self.collect_mean_len.append(mean_len)
                self.collect_op_sampled.append(op_sampled)
                self.collect_id_fB_sampled.append(id_f_sampled)
                self.collect_id_fA_sampled.append(i)

                self.collect_dist_from_init_genome.append(dist)
                iter += 1
        o, d, d_high = self.simulation.sampler.display_current_matrix(
            self.simulation.output_matrix_em
        )
        self.simulation.export_new_fasta()
        self.simulation.plot_info_simu(
            self.collect_likelihood,
            self.collect_n_contigs,
            self.file_n_contigs,
            "n_contigs",
        )
        self.simulation.plot_info_simu(
            self.collect_likelihood,
            self.collect_mean_len,
            self.file_mean_len,
            "mean length contigs",
        )
        self.simulation.plot_info_simu(
            self.collect_likelihood,
            self.collect_dist_from_init_genome,
            self.file_dist_init_genome,
            "distance from init genome",
        )
        self.save_behaviour_to_txt()

    def save_behaviour_to_txt(self):
        list_file = [
            self.txt_file_mean_len,
            self.txt_file_n_contigs,
            self.txt_file_dist_init_genome,
            self.txt_file_likelihood,
            self.txt_file_fact,
            self.txt_file_slope,
            self.txt_file_d_max,
            self.txt_file_d_nuc,
            self.txt_file_d,
            self.txt_file_success,
        ]
        list_data = [
            self.collect_mean_len,
            self.collect_n_contigs,
            self.collect_dist_from_init_genome,
            self.collect_likelihood,
            self.collect_fact,
            self.collect_slope,
            self.collect_d_max,
            self.collect_d_nuc,
            self.collect_d,
            self.collect_success,
        ]
        for d in range(0, len(list_file)):
            thefile = list_file[d]
            h = open(thefile, "w")
            data = list_data[d]
            for item in data:
                h.write("%s\n" % item)
            h.close()
        f_mutations = open(self.txt_file_list_mutations, "w")
        f_mutations.write("%s\t%s\t%s\n" % ("id_fA", "id_fB", "id_mutation"))
        for i in range(0, len(self.collect_id_fA_sampled)):
            id_fA = self.collect_id_fA_sampled[i]
            id_fB = self.collect_id_fB_sampled[i]
            id_mut = self.collect_op_sampled[i]
            f_mutations.write("%s\t%s\t%s\n" % (id_fA, id_fB, id_mut))
        f_mutations.close()

    def start_MCMC(self,):
        logger.info("set jumping distribution...")
        delta = 5
        self.simulation.sampler.set_jumping_distributions_parameters(delta)
        self.simulation.sampler.init_likelihood()
        logger.info("start sampling launched ... ")
        logger.info((self.simulation.n_iterations))
        delta = list(range(5, 5 + self.simulation.n_iterations * 2, 2))
        logger.info(delta)
        # if self.scrambled:
        #     self.simulation.sampler.modify_genome(500)
        # o, d, d_high =
        # self.simulation.sampler.display_current_matrix(
        # self.simulation.input_matrix
        # )
        n_iter = np.float32(self.simulation.n_iterations)
        list_frags = np.arange(0, self.n_frags, dtype=np.int32)
        for j in range(0, self.n_iterations_mcmc):
            logger.info("cycle = {}".format(j))
            self.str_curr_cycle = "current cycle = " + str(j)
            np.random.shuffle(list_frags)
            for i in list_frags:
                # print "id_frag =", i
                (
                    o,
                    n_contigs,
                    min_len,
                    mean_len,
                    max_len,
                    temp,
                    dist,
                ) = self.simulation.sampler.step_metropolis_hastings_s_a(
                    i, np.float32(j), n_iter, self.dt
                )
                self.str_likelihood = "likelihood = " + str(o)
                self.str_n_contigs = "n contigs = " + str(n_contigs)
                self.str_curr_id_frag = "current frag = " + str(i)
                self.str_curr_temp = "current temperature = " + str(temp)
                self.collect_likelihood.append(o)
                self.collect_n_contigs.append(n_contigs)
                self.collect_mean_len.append(mean_len)
                self.collect_dist_from_init_genome.append(dist)

        self.simulation.export_new_fasta()
        o, d, d_high = self.simulation.sampler.display_current_matrix(
            self.simulation.output_matrix_mcmc
        )

        self.simulation.plot_info_simu(
            self.collect_likelihood,
            self.collect_n_contigs,
            self.file_n_contigs,
            "n_contigs",
        )

        self.simulation.plot_info_simu(
            self.collect_likelihood,
            self.collect_mean_len,
            self.file_mean_len,
            "mean length contigs",
        )

        self.simulation.plot_info_simu(
            self.collect_likelihood,
            self.collect_dist_from_init_genome,
            self.file_dist_init_genome,
            "distance from init genome",
        )
        self.simulation.plot_info_simu(
            self.collect_likelihood_nuisance,
            self.collect_slope,
            self.file_slope,
            "slope",
        )
        self.simulation.plot_info_simu(
            self.collect_likelihood_nuisance,
            self.collect_fact,
            self.file_fact,
            "scale factor",
        )
        self.simulation.plot_info_simu(
            self.collect_likelihood_nuisance,
            self.collect_d_nuc,
            self.file_d_nuc,
            "val trans",
        )

        self.save_behaviour_to_txt()

    def start_MTM(self,):
        logger.info("set jumping distribution...")
        delta = 5
        self.simulation.sampler.set_jumping_distributions_parameters(delta)
        self.simulation.sampler.init_likelihood()
        logger.info("start sampling launched ... ")
        logger.info((self.simulation.n_iterations))
        delta = list(range(5, 5 + self.simulation.n_iterations * 2, 2))
        logger.info(delta)
        # if self.scrambled:
        #     self.simulation.sampler.modify_genome(500)
        # o, d, d_high =
        # self.simulation.sampler.display_current_matrix(
        # self.simulation.input_matrix
        # )
        if self.scrambled:
            #     self.simulation.sampler.modify_genome(500)
            self.simulation.sampler.explode_genome(self.dt)
        n_iter = np.float32(self.simulation.n_iterations)
        list_frags = np.arange(0, self.n_frags, dtype=np.int32)
        for j in range(0, self.n_iterations_mcmc):
            logger.info("cycle = {}".format(j))
            self.str_curr_cycle = "current cycle = " + str(j)
            np.random.shuffle(list_frags)
            for i in list_frags:
                # print "id_frag =", i
                (
                    o,
                    n_contigs,
                    min_len,
                    mean_len,
                    max_len,
                    temp,
                    dist,
                ) = self.simulation.sampler.step_mtm(
                    i, np.float32(j), n_iter, self.dt
                )
                self.str_likelihood = "likelihood = " + str(o)
                self.str_n_contigs = "n contigs = " + str(n_contigs)
                self.str_curr_id_frag = "current frag = " + str(i)
                self.str_curr_temp = "current temperature = " + str(temp)
                self.collect_likelihood.append(o)
                self.collect_n_contigs.append(n_contigs)
                self.collect_mean_len.append(mean_len)
                self.collect_dist_from_init_genome.append(dist)

        self.simulation.export_new_fasta()
        o, d, d_high = self.simulation.sampler.display_current_matrix(
            self.simulation.output_matrix_mcmc
        )

        self.simulation.plot_info_simu(
            self.collect_likelihood,
            self.collect_n_contigs,
            self.file_n_contigs,
            "n_contigs",
        )

        self.simulation.plot_info_simu(
            self.collect_likelihood,
            self.collect_mean_len,
            self.file_mean_len,
            "mean length contigs",
        )

        self.simulation.plot_info_simu(
            self.collect_likelihood,
            self.collect_dist_from_init_genome,
            self.file_dist_init_genome,
            "distance from init genome",
        )
        self.simulation.plot_info_simu(
            self.collect_likelihood_nuisance,
            self.collect_slope,
            self.file_slope,
            "slope",
        )
        self.simulation.plot_info_simu(
            self.collect_likelihood_nuisance,
            self.collect_fact,
            self.file_fact,
            "scale factor",
        )
        self.simulation.plot_info_simu(
            self.collect_likelihood_nuisance,
            self.collect_d_nuc,
            self.file_d_nuc,
            "val trans",
        )

        self.save_behaviour_to_txt()

    def setup_simu(self, id_f_ins):
        self.simulation.sampler.insert_repeats(id_f_ins)
        self.simulation.sampler.simulate_rippe_contacts()
        plt.imshow(
            self.simulation.sampler.hic_matrix,
            interpolation="nearest",
            vmin=0,
            vmax=100,
        )
        plt.show()

<<<<<<< HEAD
    def test_model(self, id_fi, delta):
        id_fi = np.int32(id_fi)
        id_neighbors = np.copy(
            self.simulation.sampler.return_neighbours(id_fi, delta)
        )
        id_neighbors.sort()
        np.sort(id_neighbors)
        logger.info(("physic model = ", self.simulation.sampler.param_simu))
        j = 0
        n_iter = self.n_iterations_em
        self.simulation.sampler.step_max_likelihood(
            id_fi, delta, 512, self.dt, np.float32(j), n_iter
        )
        nscore = np.copy(self.simulation.sampler.score)
        plt.figure()
        plt.plot(
            id_neighbors,
            nscore[
                list(
                    range(0, len(nscore), self.simulation.sampler.n_tmp_struct)
                )
            ],
            "-",
            markersize=10,
        )
        plt.plot(
            id_neighbors,
            nscore[
                list(
                    range(1, len(nscore), self.simulation.sampler.n_tmp_struct)
                )
            ],
            "-",
            markersize=10,
        )
        plt.plot(
            id_neighbors,
            nscore[
                list(
                    range(2, len(nscore), self.simulation.sampler.n_tmp_struct)
                )
            ],
            "-",
            markersize=10,
        )
        plt.plot(
            id_neighbors,
            nscore[
                list(
                    range(3, len(nscore), self.simulation.sampler.n_tmp_struct)
                )
            ],
            "-",
            markersize=10,
        )
        plt.plot(
            id_neighbors,
            nscore[
                list(
                    range(4, len(nscore), self.simulation.sampler.n_tmp_struct)
                )
            ],
            "-",
            markersize=10,
        )
        plt.plot(
            id_neighbors,
            nscore[
                list(
                    range(5, len(nscore), self.simulation.sampler.n_tmp_struct)
                )
            ],
            "-",
            markersize=10,
        )
        plt.plot(
            id_neighbors,
            nscore[
                list(
                    range(6, len(nscore), self.simulation.sampler.n_tmp_struct)
                )
            ],
            "-",
            markersize=10,
        )
        plt.plot(
            id_neighbors,
            nscore[
                list(
                    range(7, len(nscore), self.simulation.sampler.n_tmp_struct)
                )
            ],
            "-",
            markersize=10,
        )
        # plt.plot(id_neighbors, nscore[range(12, len(nscore),
        # self.simulation.sampler.n_tmp_struct)], '-*', markersize=10)

        plt.legend(
            [self.simulation.sampler.modification_str[i] for i in range(0, 8)]
        )
        plt.ylabel("log likelihood")
        plt.xlabel("fragments id")
        # plt.show()
        plt.figure()
        for i in range(0, self.simulation.sampler.n_tmp_struct):
            logger.info(i)
            plt.plot(
                id_neighbors,
                nscore[
                    list(
                        range(
                            i,
                            len(nscore),
                            self.simulation.sampler.n_tmp_struct,
                        )
                    )
                ],
                "-",
                markersize=10,
            )
        plt.legend(self.simulation.sampler.modification_str)
        plt.show()

    def debug_test_model(self, id_fi, delta):
        id_fi = np.int32(id_fi)
        id_neighbors = np.copy(
            self.simulation.sampler.return_neighbours(id_fi, delta)
        )
        id_neighbors.sort()
        np.sort(id_neighbors)
        logger.info(("physic model = ", self.simulation.sampler.param_simu))
        self.simulation.sampler.debug_step_max_likelihood(
            id_fi, delta, 512, self.dt
        )
        nscore = np.copy(self.simulation.sampler.score)
        plt.figure()
        plt.plot(
            id_neighbors,
            nscore[
                list(
                    range(0, len(nscore), self.simulation.sampler.n_tmp_struct)
                )
            ],
            "-",
            markersize=10,
        )
        plt.plot(
            id_neighbors,
            nscore[
                list(
                    range(1, len(nscore), self.simulation.sampler.n_tmp_struct)
                )
            ],
            "-*",
            markersize=10,
        )
        plt.plot(
            id_neighbors,
            nscore[
                list(
                    range(2, len(nscore), self.simulation.sampler.n_tmp_struct)
                )
            ],
            "-*",
            markersize=10,
        )
        plt.plot(
            id_neighbors,
            nscore[
                list(
                    range(3, len(nscore), self.simulation.sampler.n_tmp_struct)
                )
            ],
            "-*",
            markersize=10,
        )
        plt.plot(
            id_neighbors,
            nscore[
                list(
                    range(4, len(nscore), self.simulation.sampler.n_tmp_struct)
                )
            ],
            "-*",
            markersize=10,
        )
        plt.plot(
            id_neighbors,
            nscore[
                list(
                    range(5, len(nscore), self.simulation.sampler.n_tmp_struct)
                )
            ],
            "-*",
            markersize=10,
        )
        plt.plot(
            id_neighbors,
            nscore[
                list(
                    range(6, len(nscore), self.simulation.sampler.n_tmp_struct)
                )
            ],
            "-*",
            markersize=10,
        )
        plt.legend(
            [self.simulation.sampler.modification_str[i] for i in range(0, 7)]
        )
        # plt.show()
        plt.figure()
        for i in range(0, self.simulation.sampler.n_tmp_struct):
            logger.info(i)
            plt.plot(
                id_neighbors,
                nscore[
                    list(
                        range(
                            i,
                            len(nscore),
                            self.simulation.sampler.n_tmp_struct,
                        )
                    )
                ],
                "-*",
                markersize=10,
            )
        plt.legend(self.simulation.sampler.modification_str)
        plt.show()

    def debug_test_EM(self, delta):
        for id_fA in range(0, self.simulation.sampler.n_new_frags):
            self.simulation.sampler.debug_step_max_likelihood(
                id_fA, delta, 512, self.dt
            )

    def cuda_gl_init(self,):
        cuda.init()
        if bool(OpenGL.GLUT.glutMainLoopEvent):
            id_gpu = self.device
            curr_gpu = cuda.Device(id_gpu)
            logger.info("Selected_device: {}".format(curr_gpu.name()))
            self.ctx_gl = cudagl.make_context(
                curr_gpu, flags=cudagl.graphics_map_flags.NONE
            )
        else:
            import pycuda.gl.autoinit

            curr_gpu = cudagl.autoinit.device
            self.ctx_gl = cudagl.make_context(
                curr_gpu, flags=cudagl.graphics_map_flags.NONE
            )

    def glut_print(self, x, y, font, text, r, g, b, a):

        blending = False
        if OpenGL.GL.glIsEnabled(OpenGL.GL.GL_BLEND):
            blending = True

        OpenGL.GL.glEnable(OpenGL.GL.GL_BLEND)
        OpenGL.GL.glColor3f(r, g, b)
        OpenGL.GL.glRasterPos2f(x, y)
        for ch in text:
            OpenGL.GLUT.glutBitmapCharacter(
                font, OpenGL.GLUT.ctypes.c_int(ord(ch))
            )

        if not blending:
            OpenGL.GL.glDisable(OpenGL.GL.GL_BLEND)

    def glinit(self):
        OpenGL.GL.glViewport(0, 0, self.width, self.height)
        OpenGL.GL.glMatrixMode(OpenGL.GL.GL_PROJECTION)
        OpenGL.GL.glLoadIdentity()
        OpenGL.GLU.gluPerspective(
            60.0, self.width / float(self.height), 0.1, 1000.0
        )
        OpenGL.GL.glMatrixMode(OpenGL.GL.GL_MODELVIEW)

    # GL CALLBACKS
    def timer(self, t):
        OpenGL.GLUT.glutTimerFunc(t, self.timer, t)
        OpenGL.GLUT.glutPostRedisplay()

    def on_key(self, *args):
        ESCAPE = "\033"
        if args[0] == ESCAPE:
            self.simulation.release()
            sys.exit()
        elif args[0] == "p":
            self.size_points += 1
        elif args[0] == "m":
            self.size_points -= 1
        elif args[0] == "s":
            self.start_EM()
        elif args[0] == "w":
            self.white *= -1
        # elif args[0] == 'd':
        #     self.simulation.sampler.thresh += 1
        # elif args[0] == 'c':
        #     self.simulation.sampler.thresh -=1
        elif args[0] == "b":
            self.modify_image_thresh(-1)

        elif args[0] == "d":
            self.modify_image_thresh(1)

        # elif args[0] == 'e':
        # self.simulation.plot_info_simu(self.collect_likelihood,
        # self.collect_n_contigs, self.file_n_contigs, "n_contigs")
        # self.simulation.plot_info_simu(self.collect_likelihood,
        # self.collect_mean_len, self.file_mean_len, "mean length contigs")
        # self.simulation.plot_info_simu(self.collect_likelihood,
        # self.collect_dist_from_init_genome, self.file_dist_init_genome,
        # "distance from init genome")
        # self.simulation.plot_info_simu(self.collect_likelihood_nuisance,
        # self.collect_slope, self.file_slope, "slope")
        # self.simulation.plot_info_simu(self.collect_likelihood_nuisance,
        # self.collect_fact, self.file_fact, "scale factor")
        # self.simulation.plot_info_simu(self.collect_likelihood_nuisance,
        # self.collect_d_nuc, self.file_d_nuc, "val trans")
        # self.simulation.plot_info_simu(self.collect_likelihood_nuisance,
        # self.collect_d, self.file_d, "d")
        # self.simulation.plot_info_simu(self.collect_likelihood_nuisance,
        # self.collect_d_max, self.file_d_max, "dist max intra") plt.figure()
        # plt.loglog(self.bins_rippe, self.y_eval, '-b')
        # plt.loglog(self.bins_rippe, self.simulation.sampler.mean_contacts,
        # '-*r') plt.xlabel("genomic separation ( kb)") plt.ylabel("n
        # contacts") plt.title("rippe curve") plt.legend(["fit", "obs"])
        # plt.show() # self.simulation.sampler.display_modif_vect(0, 0, -1,
        # 100) self.save_behaviour_to_txt()

    def on_click(self, button, state, x, y):
        if state == OpenGL.GLUT.GLUT_DOWN:
            self.mouse_down = True
            self.button = button
        else:
            self.mouse_down = False
        self.mouse_old.x = x
        self.mouse_old.y = y

    def on_mouse_motion(self, x, y):
        dx = x - self.mouse_old.x
        dy = y - self.mouse_old.y
        if self.mouse_down and self.button == 0:  # left button
            self.rotate.x += dy * 0.2
            self.rotate.y += dx * 0.2
        elif self.mouse_down and self.button == 2:  # right button
            self.translate.z -= dy * 0.01
        self.mouse_old.x = x
        self.mouse_old.y = y

    # END GL CALLBACKS

    def modify_image_thresh(self, val):
        """ modify threshold of the matrix """
        self.simulation.sampler.modify_image_thresh(val)
        # print "threshold = ", self.simulation.sampler.im_thresh

    def draw(self):
        """Render the particles"""
        # update or particle positions by calling the OpenCL kernel
        # self.cle.execute(10)
        OpenGL.GL.glFlush()

        OpenGL.GL.glClear(
            OpenGL.GL.GL_COLOR_BUFFER_BIT | OpenGL.GL.GL_DEPTH_BUFFER_BIT
        )
        if self.white == -1:
            OpenGL.GL.glClearColor(1, 1, 1, 1)
        else:
            OpenGL.GL.glClearColor(0, 0, 0, 0)
        OpenGL.GL.glMatrixMode(OpenGL.GL.GL_MODELVIEW)
        OpenGL.GL.glLoadIdentity()

        # handle mouse transformations
        OpenGL.GL.glTranslatef(
            self.initrans.x, self.initrans.y, self.initrans.z
        )
        OpenGL.GL.glRotatef(self.rotate.x, 1, 0, 0)
        OpenGL.GL.glRotatef(
            self.rotate.y, 0, 1, 0
        )  # we switched around the axis so make this rotate_z
        OpenGL.GL.glTranslatef(
            self.translate.x, self.translate.y, self.translate.z
        )

        # render the matrix
        self.render_image()
        # render the particles
        self.render()

        # draw the x, y and z axis as lines
        glutil.draw_axes()
        # enable 2d display #
        OpenGL.GL.glMatrixMode(OpenGL.GL.GL_PROJECTION)
        OpenGL.GL.glPushMatrix()
        OpenGL.GL.glLoadIdentity()
        OpenGL.GL.glOrtho(0.0, self.width, self.height, 0.0, -1.0, 10.0)
        OpenGL.GL.glMatrixMode(OpenGL.GL.GL_MODELVIEW)
        # glPushMatrix()        ----Not sure if I need this
        OpenGL.GL.glLoadIdentity()
        OpenGL.GL.glDisable(OpenGL.GL.GL_CULL_FACE)

        OpenGL.GL.glClear(OpenGL.GL.GL_DEPTH_BUFFER_BIT)

        # glBegin(GL_LINES)
        # glColor3f(0.0, 1.0, 0.0)
        # glVertex2f(0.0, 0.0)
        # glVertex2f(100.0, 0.0)
        # glVertex2f(100.0, 100.0)
        # glVertex2f(0.0, 100.0)
        # glEnd()

        if self.white == 1:
            self.glut_print(
                10,
                15,
                OpenGL.GLUT.GLUT_BITMAP_9_BY_15,
                self.str_curr_cycle,
                0.0,
                1.0,
                0.0,
                1.0,
            )
            self.glut_print(
                10,
                30,
                OpenGL.GLUT.GLUT_BITMAP_9_BY_15,
                self.str_curr_temp,
                0.0,
                1.0,
                0.0,
                1.0,
            )
            self.glut_print(
                10,
                45,
                OpenGL.GLUT.GLUT_BITMAP_9_BY_15,
                self.str_curr_id_frag,
                0.0,
                1.0,
                0.0,
                1.0,
            )
            self.glut_print(
                10,
                60,
                OpenGL.GLUT.GLUT_BITMAP_9_BY_15,
                self.str_likelihood,
                0.0,
                1.0,
                0.0,
                1.0,
            )
            self.glut_print(
                10,
                75,
                OpenGL.GLUT.GLUT_BITMAP_9_BY_15,
                self.str_n_contigs,
                0.0,
                1.0,
                0.0,
                1.0,
            )
            self.glut_print(
                10,
                90,
                OpenGL.GLUT.GLUT_BITMAP_9_BY_15,
                self.str_curr_dist,
                0.0,
                1.0,
                0.0,
                1.0,
            )
        else:
            self.glut_print(
                10,
                15,
                OpenGL.GLUT.GLUT_BITMAP_9_BY_15,
                self.str_curr_cycle,
                0.0,
                0.0,
                0.0,
                1.0,
            )
            self.glut_print(
                10,
                30,
                OpenGL.GLUT.GLUT_BITMAP_9_BY_15,
                self.str_curr_temp,
                0.0,
                0.0,
                0.0,
                1.0,
            )
            self.glut_print(
                10,
                45,
                OpenGL.GLUT.GLUT_BITMAP_9_BY_15,
                self.str_curr_id_frag,
                0.0,
                0.0,
                0.0,
                1.0,
            )
            self.glut_print(
                10,
                60,
                OpenGL.GLUT.GLUT_BITMAP_9_BY_15,
                self.str_likelihood,
                0.0,
                0.0,
                0.0,
                1.0,
            )
            self.glut_print(
                10,
                75,
                OpenGL.GLUT.GLUT_BITMAP_9_BY_15,
                self.str_n_contigs,
                0.0,
                0.0,
                0.0,
                1.0,
            )
            self.glut_print(
                10,
                90,
                OpenGL.GLUT.GLUT_BITMAP_9_BY_15,
                self.str_curr_dist,
                0.0,
                0.0,
                0.0,
                1.0,
            )

        # self.glut_print( 10 , 15 , GLUT_BITMAP_9_BY_15 , self.str_curr_cycle
        # , 1.0 , 1.0 , 1.0 , 1.0) self.glut_print( 10 , 30 ,
        # GLUT_BITMAP_9_BY_15 , self.str_curr_temp , 1.0 , 1.0 , 1.0 , 1.0)
        # self.glut_print( 10 , 45 , GLUT_BITMAP_9_BY_15 ,
        # self.str_curr_id_frag , 1.0 , 1.0 , 1.0 , 1.0) self.glut_print( 10 ,
        # 60 , GLUT_BITMAP_9_BY_15 , self.str_likelihood , 1.0 , 1.0 , 1.0 ,
        # 1.0) self.glut_print( 10.1 , 60.1 , GLUT_BITMAP_9_BY_15 ,
        # self.str_likelihood , 1.0 , 1.0 , 1.0 , 1.0) self.glut_print( 9.9 ,
        # 59.9, GLUT_BITMAP_9_BY_15 , self.str_likelihood , 1.0 , 1.0 , 1.0 ,
        # 1.0) self.glut_print( 10 , 75 , GLUT_BITMAP_9_BY_15 ,
        # self.str_n_contigs , 1.0 , 1.0 , 1.0 , 1.0) self.glut_print( 10 , 90
        # , GLUT_BITMAP_9_BY_15 , self.str_curr_dist , 1.0 , 1.0 , 1.0 , 1.0)

        # self.glut_print( 10 , 15 , GLUT_BITMAP_9_BY_15 , self.str_curr_cycle
        # , 0.0 , 0.0 , 0.0 , 1.0) self.glut_print( 10 , 30 ,
        # GLUT_BITMAP_9_BY_15 , self.str_curr_temp , 0.0 , 0.0 , 0.0 , 1.0)
        # self.glut_print( 10 , 45 , GLUT_BITMAP_9_BY_15 ,
        # self.str_curr_id_frag , 0.0 , 0.0 , 0.0 , 1.0) self.glut_print( 10 ,
        # 60 , GLUT_BITMAP_9_BY_15 , self.str_likelihood , 0.0 , 0.0 , 0.0 ,
        # 1.0) self.glut_print( 10 , 75 , GLUT_BITMAP_9_BY_15 ,
        # self.str_n_contigs , 0.0 , 0.0 , 0.0 , 1.0) self.glut_print( 10 , 90
        # , GLUT_BITMAP_9_BY_15 , self.str_curr_dist , 0.0 , 0.0 , 0.0 , 1.0)

        # Making sure we can render 3d again
        OpenGL.GL.glMatrixMode(OpenGL.GL.GL_PROJECTION)
        OpenGL.GL.glPopMatrix()
        OpenGL.GL.glMatrixMode(OpenGL.GL.GL_MODELVIEW)
        # glPopMatrix()##        ----and this?

        #############
        OpenGL.GLUT.glutSwapBuffers()

    def render(self):

        OpenGL.GL.glEnable(OpenGL.GL.GL_POINT_SMOOTH)
        OpenGL.GL.glEnable(OpenGL.GL.GL_BLEND)
        OpenGL.GL.glBlendFunc(
            OpenGL.GL.GL_SRC_ALPHA, OpenGL.GL.GL_ONE_MINUS_SRC_ALPHA
        )
        # glBegin(GL_POINTS)

        # glEnable(GL_POINT_SMOOTH)
        OpenGL.GL.glHint(OpenGL.GL.GL_POINT_SMOOTH_HINT, OpenGL.GL.GL_NICEST)
        # glHint(GL_POINT_SMOOTH_HINT, GL_NICEST);
        # glHint(GL_LINE_SMOOTH_HINT, GL_NICEST);
        # glHint(GL_POLYGON_SMOOTH_HINT, GL_NICEST);
        #
        OpenGL.GL.glPointSize(self.size_points)
        # glEnable(GL_BLEND)
        # glBlendFunc(GL_SRC_ALPHA, GL_ONE_MINUS_SRC_ALPHA)

        # setup the VBOs
        self.col_vbo.bind()
        OpenGL.GL.glColorPointer(4, OpenGL.GL.GL_FLOAT, 0, self.col_vbo)
        self.pos_vbo.bind()
        OpenGL.GL.glVertexPointer(4, OpenGL.GL.GL_FLOAT, 0, self.pos_vbo)

        OpenGL.GL.glEnableClientState(OpenGL.GL.GL_VERTEX_ARRAY)
        OpenGL.GL.glEnableClientState(OpenGL.GL.GL_COLOR_ARRAY)
        # draw the VBOs
        OpenGL.GL.glDrawArrays(
            OpenGL.GL.GL_POINTS, 0, int(self.simulation.sampler.n_new_frags)
        )

        OpenGL.GL.glDisableClientState(OpenGL.GL.GL_COLOR_ARRAY)
        OpenGL.GL.glDisableClientState(OpenGL.GL.GL_VERTEX_ARRAY)
        # glEnd(GL_POINTS)

        OpenGL.GL.glDisable(OpenGL.GL.GL_BLEND)

    def render_image(self):
        blending = False
        if OpenGL.GL.glIsEnabled(OpenGL.GL.GL_BLEND):
            blending = True
        else:
            OpenGL.GL.glEnable(OpenGL.GL.GL_BLEND)
        OpenGL.GL.glColor4f(1, 1, 1, 1)

        OpenGL.GL.glEnable(OpenGL.GL.GL_TEXTURE_2D)

        OpenGL.GL.glBindBuffer(
            OpenGL.GL.GL_PIXEL_UNPACK_BUFFER, self.pbo_im_buffer
        )
        OpenGL.GL.glBindTexture(OpenGL.GL.GL_TEXTURE_2D, self.texid)

        OpenGL.GL.glGetBufferParameteriv(
            OpenGL.GL.GL_PIXEL_UNPACK_BUFFER, OpenGL.GL.GL_BUFFER_SIZE
        )

        # Copyng from buffer to texture
        OpenGL.GL.glTexSubImage2D(
            OpenGL.GL.GL_TEXTURE_2D,
            0,
            0,
            0,
            self.gl_size_im,
            self.gl_size_im,
            OpenGL.GL.GL_LUMINANCE,
            OpenGL.GL.GL_UNSIGNED_BYTE,
            None,
        )

        OpenGL.GL.glBindBuffer(OpenGL.GL.GL_PIXEL_UNPACK_BUFFER, 0)  # Unbind

        # glDisable(GL_DEPTH_TEST)
        OpenGL.GL.glEnable(OpenGL.GL.GL_TEXTURE_2D)
        OpenGL.GL.glTexParameterf(
            OpenGL.GL.GL_TEXTURE_2D,
            OpenGL.GL.GL_TEXTURE_MIN_FILTER,
            OpenGL.GL.GL_LINEAR,
        )
        OpenGL.GL.glTexParameterf(
            OpenGL.GL.GL_TEXTURE_2D,
            OpenGL.GL.GL_TEXTURE_MAG_FILTER,
            OpenGL.GL.GL_LINEAR,
        )
        OpenGL.GL.glTexParameterf(
            OpenGL.GL.GL_TEXTURE_2D,
            OpenGL.GL.GL_TEXTURE_WRAP_S,
            OpenGL.GL.GL_REPEAT,
        )
        OpenGL.GL.glTexParameterf(
            OpenGL.GL.GL_TEXTURE_2D,
            OpenGL.GL.GL_TEXTURE_WRAP_T,
            OpenGL.GL.GL_REPEAT,
        )
        #

        OpenGL.GL.glBegin(OpenGL.GL.GL_QUADS)
        # glVertex2f(0-1, 0-1)
        # glTexCoord2f(0-1, 0-1)
        # glVertex2f(0-1, 1-1)
        # glTexCoord2f(1-1, 0-1)
        # glVertex2f(1-1, 1-1)
        # glTexCoord2f(1-1, 1-1)
        # glVertex2f(1-1, 0-1)
        # glTexCoord2f(0-1, 1-1)

        OpenGL.GL.glVertex2f(-1, 0)
        OpenGL.GL.glTexCoord2f(-1, 0)

        OpenGL.GL.glVertex2f(0, 0)
        OpenGL.GL.glTexCoord2f(0, 0)

        OpenGL.GL.glVertex2f(0, 1)
        OpenGL.GL.glTexCoord2f(0, 1)

        OpenGL.GL.glVertex2f(-1, 1)
        OpenGL.GL.glTexCoord2f(-1, 1)

        # rotation 45 deg
        # glVertex2f(-1, 0.)
        # glTexCoord2f(0, 0)
        #
        # glVertex2f(0, 1)
        # glTexCoord2f(0, 1)
        #
        # glVertex2f(1, 0.)
        # glTexCoord2f(1, 1)
        #
        # glVertex2f(0, -1)
        # glTexCoord2f(1, 0)

        OpenGL.GL.glEnd()
        # glBindTexture(GL_TEXTURE_2D, 0)
        # glutSwapBuffers()
        # glutPostRedisplay()
        OpenGL.GL.glDisable(OpenGL.GL.GL_TEXTURE_2D)
        # glEnable(GL_DEPTH_TEST)

        if not blending:
            OpenGL.GL.glDisable(OpenGL.GL.GL_BLEND)

    def simple_start(self, n_cycles, n_neighbours, bomb):
        sampler = self.simulation.sampler
        if bomb:
            sampler.bomb_the_genome()
        sampler.gpu_vect_frags.copy_from_gpu()
        list_frags_extremities = list(
            np.nonzero(sampler.gpu_vect_frags.prev == -1)[0]
        )
        # n_neighbours = 5

        for j in range(0, n_cycles):
            sampler.gpu_vect_frags.copy_from_gpu()
            if j > 0:
                list_frags_extremities = list(
                    np.nonzero(sampler.gpu_vect_frags.prev == -1)[0]
                )
                id_extrem_right = list(
                    np.nonzero(sampler.gpu_vect_frags.__next__ == -1)[0]
                )
                list_frags_extremities.extend(id_extrem_right)
            list_frags_extremities = np.array(
                list_frags_extremities, dtype=np.int32
            )
            np.random.shuffle(list_frags_extremities)
            logger.info("cycle = {}".format(j))
            # np.random.shuffle(list_frags)
            for id_frag in list_frags_extremities:
                if bool(OpenGL.GLUT.glutMainLoopEvent):
                    OpenGL.GLUT.glutMainLoopEvent()
                else:
                    OpenGL.GLUT.glutCheckLoop()
                (
                    o,
                    dist,
                    op_sampled,
                    id_f_sampled,
                    mean_len,
                    n_contigs,
                ) = sampler.step_sampler(id_frag, n_neighbours, self.dt)
                self.str_likelihood = "likelihood = " + str(o)
                self.str_n_contigs = "n contigs = " + str(sampler.n_contigs)
                self.str_curr_id_frag = "current frag = " + str(id_frag)
                self.str_curr_dist = "current dist = " + str(dist)
                self.str_curr_cycle = "current cycle = " + str(j)

    def full_em(
        self,
        n_cycles,
        n_neighbours,
        bomb,
        id_start_sample_param,
        save_matrix=False,
    ):
        sampler = self.simulation.sampler
        if bomb:
            sampler.bomb_the_genome()
        list_frags = np.arange(0, sampler.n_new_frags)
        t = 0
        n_iter = n_cycles * sampler.n_new_frags
        for j in range(0, n_cycles):
            sampler.gpu_vect_frags.copy_from_gpu()

            np.random.shuffle(list_frags)
            logger.info("cycle = {}".format(j))
            # np.random.shuffle(list_frags)
            for id_frag in list_frags:
                if bool(OpenGL.GLUT.glutMainLoopEvent):
                    OpenGL.GLUT.glutMainLoopEvent()
                else:
                    OpenGL.GLUT.glutCheckLoop()

                (
                    o,
                    dist,
                    op_sampled,
                    id_f_sampled,
                    mean_len,
                    n_contigs,
                ) = sampler.step_sampler(id_frag, n_neighbours, self.dt)
                self.collect_likelihood.append(o)
                self.collect_n_contigs.append(n_contigs)
                self.collect_mean_len.append(mean_len)
                self.collect_op_sampled.append(op_sampled)
                self.collect_id_fB_sampled.append(id_f_sampled)
                self.collect_id_fA_sampled.append(id_frag)
                self.collect_dist_from_init_genome.append(dist)

                self.str_likelihood = "likelihood = " + str(o)
                self.str_n_contigs = "n contigs = " + str(sampler.n_contigs)
                self.str_curr_id_frag = "current frag = " + str(id_frag)
                self.str_curr_dist = "current dist = " + str(dist)
                self.str_curr_cycle = "current cycle = " + str(j)
                if self.sample_param and j > id_start_sample_param:
                    (
                        fact,
                        d,
                        d_max,
                        d_nuc,
                        slope,
                        self.likelihood_t_nuis,
                        success,
                        y_rippe,
                    ) = sampler.step_nuisance_parameters(self.dt, t, n_iter)

                    self.collect_fact.append(fact)
                    self.collect_d.append(d)
                    self.collect_d_max.append(d_max)
                    self.collect_d_nuc.append(d_nuc)
                    self.collect_slope.append(slope)
                    self.collect_likelihood_nuisance.append(
                        self.likelihood_t_nuis
                    )
                    self.collect_success.append(success)
                    self.y_eval = y_rippe
                t += 1
            c = sampler.gpu_vect_frags
            c.copy_from_gpu()
            file_out = os.path.join(
                self.simulation.output_folder,
                "save_simu_step_" + str(j) + ".txt",
            )
            h = open(file_out, "w")
            for pos, start_bp, id_c, ori in zip(
                c.pos, c.start_bp, c.id_c, c.ori
            ):
                h.write(
                    str(pos)
                    + "\t"
                    + str(start_bp)
                    + "\t"
                    + str(id_c)
                    + "\t"
                    + str(ori)
                    + "\n"
                )
            h.close()
            try:
                self.simulation.export_new_fasta()
                self.save_behaviour_to_txt()
            except OSError as e:
                logger.warning(
                    "Warning, could not write output files at {}: {}".format(
                        j, e
                    )
                )
            try:
                if save_matrix:
                    padding = len(str(n_cycles))
                    zeros_padding = padding - len(str(j))
                    j_padding = ("0" * zeros_padding) + str(j)
                    my_file_path = os.path.join(
                        self.simulation.output_folder,
                        "matrix_cycle_" + j_padding + ".png",
                    )
                    matrix = self.simulation.sampler.gpu_im_gl.get()
                    plt.gca().set_axis_off()
                    plt.subplots_adjust(
                        top=1, bottom=0, right=1, left=0, hspace=0, wspace=0
                    )
                    matrix = matrix + matrix.T - np.diag(np.diag(matrix))
                    plt.margins(0, 0)
                    plt.gca().xaxis.set_major_locator(plt.NullLocator())
                    plt.gca().yaxis.set_major_locator(plt.NullLocator())
                    plt.figure()
                    plt.imshow(
                        matrix, vmax=np.percentile(matrix, 99), cmap="Reds"
                    )
                    plt.axis("off")
                    plt.savefig(
                        my_file_path,
                        bbox_inches="tight",
                        pad_inches=0.0,
                        dpi=300,
                    )
                    plt.close()
            except OSError as e:
                logger.warning(
                    "Could not write matrix at cycle {} "
                    "due to error: {}".format(j, e)
                )

        self.save_behaviour_to_txt()


=======
>>>>>>> bed747d5
def main():

    arguments = docopt.docopt(__doc__, version=VERSION_NUMBER)
    # print(arguments)

    project_folder = arguments["<hic_folder>"]
    output_folder = arguments["<output_folder>"]
    reference_fasta = arguments["<reference.fa>"]

    number_cycles = int(arguments["--cycles"])
    level = int(arguments["--level"])
    thresh_factor = float(arguments["--coverage-std"])
    neighborhood = int(arguments["--neighborhood"])
    device = int(arguments["--device"])
    circ = arguments["--circular"]
    bomb = arguments["--bomb"]
    save_matrix = arguments["--save-matrix"]
    simple = arguments["--simple"]
    quiet = arguments["--quiet"]
    debug = arguments["--debug"]
    pyramid_only = arguments["--pyramid-only"]
    pickle_name = arguments["--save-pickle"]

    log_level = logging.INFO

    if quiet:
        log_level = logging.WARNING

    if debug:
        log_level = logging.DEBUG

    logger.setLevel(log_level)

    log.CURRENT_LOG_LEVEL = log_level

    name = os.path.basename(os.path.normpath(project_folder))

    is_simu = False
    scrambled = False

    n_iterations_em = 100
    n_iterations_mcmc = 30
    perform_em = False
    use_rippe = True
    gl_size_im = 1000
    sample_param = True

    if not output_folder:
        output_folder = None

    p2 = instagraal_class(
        name=name,
        folder_path=project_folder,
        fasta=reference_fasta,
        device=device,
        level=level,
        n_iterations_em=DEFAULT_ITERATIONS_EM,
        n_iterations_mcmc=DEFAULT_ITERATIONS_MCMC,
        is_simu=False,
        scrambled=False,
        perform_em=False,
        use_rippe=True,
        sample_param=True,
        thresh_factor=thresh_factor,
        output_folder=output_folder,
    )
    if circ:
        p2.simulation.level.S_o_A_frags["circ"] += 1

    if not pyramid_only:
        if not simple:
            p2.full_em(
                n_cycles=number_cycles,
                n_neighbours=neighborhood,
                bomb=bomb,
                id_start_sample_param=4,
                save_matrix=save_matrix,
            )
        else:
            p2.simple_start(
                n_cycles=number_cycles, n_neighbours=neighborhood, bomb=bomb
            )

    if pickle_name:
        with open("graal.pkl", "wb") as pickle_handle:
            pickle.dump(p2, pickle_handle)

    p2.ctx_gl.pop()
    # sampler.step_sampler(50)
    # sampler.gpu_vect_frags.copy_from_gpu()
    # max_id = sampler.gpu_vect_frags.id_c.max()
    # frag_a = 0
    # frag_b = 1
    # id_c_a = sampler.gpu_vect_frags.id_c[frag_a]
    # id_c_b = sampler.gpu_vect_frags.id_c[frag_b]
    # print "id_frag a =", frag_a, "id contig = ", id_c_a
    # print "id_frag b =", frag_b, "id contig = ", id_c_b
    # #############################################################
    # sampler.perform_mutations(frag_a, frag_b, max_id, 1 == 0)
    # #############################################################
    # flip_eject = 1
    # sampler.extract_uniq_mutations(frag_a, frag_b, flip_eject)
    # t0 = time.time()
    # l = sampler.eval_likelihood()
    # t1 = time.time()
    # sampler.slice_sparse_mat(id_c_a, id_c_b)
    # sampler.extract_current_sub_likelihood()
    # v_l = sampler.eval_all_sub_likelihood()
    # t2 = time.time()
    # print "single likelihood = ", l
    # print "vect likelihood = ", v_l
    # print "Time single = ", t1 - t0
    # print "Time all_mut = ", t2 - t1
    # print "###################################################"
    # # t0 = time.time()
    # # l = sampler.eval_likelihood()
    # t1 = time.time()
    # # sampler.slice_sparse_mat(id_c_a, id_c_b)
    # v_l = sampler.eval_all_sub_likelihood()
    # t2 = time.time()
    # # print "single likelihood = ", l
    # print "vect likelihood = ", v_l
    # # print "Time single = ", t1 - t0
    # print "Time all_mut = ", t2 - t1

    # n_neighbours = 5
    # # sampler.explode_genome(p2.dt)

    #
    # sampler.bomb_the_genome()


if __name__ == "__main__":
    main()<|MERGE_RESOLUTION|>--- conflicted
+++ resolved
@@ -122,6 +122,7 @@
         The path to the output folder where the scaffolded genome and other
         relevant information will be saved.
     """
+
     def __init__(
         self,
         name,
@@ -192,9 +193,7 @@
         self.file_d_nuc = os.path.join(
             self.simulation.output_folder, "behaviour_d_nuc.pdf"
         )
-        self.file_d = os.path.join(
-            self.simulation.output_folder, "behaviour_d.pdf"
-        )
+        self.file_d = os.path.join(self.simulation.output_folder, "behaviour_d.pdf")
         self.file_d_max = os.path.join(
             self.simulation.output_folder, "behaviour_d_max.pdf"
         )
@@ -225,9 +224,7 @@
         self.txt_file_d_nuc = os.path.join(
             self.simulation.output_folder, "list_d_nuc.txt"
         )
-        self.txt_file_d = os.path.join(
-            self.simulation.output_folder, "list_d.txt"
-        )
+        self.txt_file_d = os.path.join(self.simulation.output_folder, "list_d.txt")
         self.txt_file_d_max = os.path.join(
             self.simulation.output_folder, "list_d_max.txt"
         )
@@ -241,12 +238,9 @@
             self.simulation.output_folder, "behaviour_all.txt"
         )
 
-    def full_em(self,
-        n_cycles,
-        n_neighbours,
-        bomb,
-        id_start_sample_param,
-        save_matrix=False):
+    def full_em(
+        self, n_cycles, n_neighbours, bomb, id_start_sample_param, save_matrix=False
+    ):
         sampler = self.simulation.sampler
         if bomb:
             sampler.bomb_the_genome()
@@ -262,9 +256,9 @@
             count = 0
             nb_frags = list_frags.size
             for id_frag in list_frags:
-                count+=1
-                if count%100 == 0:
-                    print("{}% proceeded".format(count/nb_frags)) 
+                count += 1
+                if count % 100 == 0:
+                    print("{}% proceeded".format(count / nb_frags))
                 (
                     o,
                     dist,
@@ -303,22 +297,17 @@
                     self.collect_d_max.append(d_max)
                     self.collect_d_nuc.append(d_nuc)
                     self.collect_slope.append(slope)
-                    self.collect_likelihood_nuisance.append(
-                        self.likelihood_t_nuis
-                    )
+                    self.collect_likelihood_nuisance.append(self.likelihood_t_nuis)
                     self.collect_success.append(success)
                     self.y_eval = y_rippe
                 t += 1
             c = sampler.gpu_vect_frags
             c.copy_from_gpu()
             file_out = os.path.join(
-                self.simulation.output_folder,
-                "save_simu_step_" + str(j) + ".txt",
+                self.simulation.output_folder, "save_simu_step_" + str(j) + ".txt"
             )
             h = open(file_out, "w")
-            for pos, start_bp, id_c, ori in zip(
-                c.pos, c.start_bp, c.id_c, c.ori
-            ):
+            for pos, start_bp, id_c, ori in zip(c.pos, c.start_bp, c.id_c, c.ori):
                 h.write(
                     str(pos)
                     + "\t"
@@ -335,15 +324,12 @@
                 self.save_behaviour_to_txt()
             except OSError as e:
                 logger.warning(
-                    "Warning, could not write output files at {}: {}".format(
-                        j, e
-                    )
+                    "Warning, could not write output files at {}: {}".format(j, e)
                 )
             try:
                 if save_matrix:
                     my_file_path = os.path.join(
-                        self.simulation.output_folder,
-                        "matrix_cycle_" + str(j) + ".png",
+                        self.simulation.output_folder, "matrix_cycle_" + str(j) + ".png"
                     )
                     matrix = self.simulation.sampler.gpu_im_gl.get()
                     plt.gca().set_axis_off()
@@ -355,15 +341,10 @@
                     plt.gca().xaxis.set_major_locator(plt.NullLocator())
                     plt.gca().yaxis.set_major_locator(plt.NullLocator())
                     plt.figure()
-                    plt.imshow(
-                        matrix, vmax=np.percentile(matrix, 99), cmap="Reds"
-                    )
+                    plt.imshow(matrix, vmax=np.percentile(matrix, 99), cmap="Reds")
                     plt.axis("off")
                     plt.savefig(
-                        my_file_path,
-                        bbox_inches="tight",
-                        pad_inches=0.0,
-                        dpi=300,
+                        my_file_path, bbox_inches="tight", pad_inches=0.0, dpi=300
                     )
                     plt.close()
             except OSError as e:
@@ -385,9 +366,7 @@
         # np.floor(self.n_iterations_em / 2.))))
         delta = list(delta)
         d_ext = list(
-            np.floor(
-                np.linspace(10, 15, np.floor(self.n_iterations_em / 3.0) + 1)
-            )
+            np.floor(np.linspace(10, 15, np.floor(self.n_iterations_em / 3.0) + 1))
         )  # param ok simu
         delta.extend(d_ext)
         logger.info(delta)
@@ -408,9 +387,7 @@
         o, d, d_high = self.simulation.sampler.display_current_matrix(
             self.simulation.scrambled_input_matrix
         )
-        list_frags = np.arange(
-            0, self.simulation.sampler.n_new_frags, dtype=np.int32
-        )
+        list_frags = np.arange(0, self.simulation.sampler.n_new_frags, dtype=np.int32)
         iteration = 0
         n_iter = np.float32(self.n_iterations_em)
         self.bins_rippe = self.simulation.sampler.bins
@@ -421,7 +398,7 @@
             # d = self.simulation.sampler.step_nuisance_parameters(0, 0, 0)
             for i in list_frags:
                 # print "id_frag =", i
-                                # if j == 0 and iter == 0:
+                # if j == 0 and iter == 0:
                 #     raw_input("ready ?")
                 (
                     o,
@@ -534,9 +511,7 @@
         # np.floor(self.n_iterations_em / 2.))))
         delta = list(delta)
         d_ext = list(
-            np.floor(
-                np.linspace(5, 10, np.floor(self.n_iterations_em / 2.0) + 1)
-            )
+            np.floor(np.linspace(5, 10, np.floor(self.n_iterations_em / 2.0) + 1))
         )  # param ok simu
         # d_ext = list(np.floor(np.linspace(10, 15,
         # np.floor(self.n_iterations_em / 2.) + 1)))
@@ -553,9 +528,7 @@
         o, d, d_high = self.simulation.sampler.display_current_matrix(
             self.simulation.scrambled_input_matrix
         )
-        list_frags = np.arange(
-            0, self.simulation.sampler.n_new_frags, dtype=np.int32
-        )
+        list_frags = np.arange(0, self.simulation.sampler.n_new_frags, dtype=np.int32)
         iteration = 0
         n_iter = np.float32(self.n_iterations_em)
         self.bins_rippe = self.simulation.sampler.bins
@@ -595,7 +568,7 @@
             # d = self.simulation.sampler.step_nuisance_parameters(0, 0, 0)
             for i in list_frags:
                 # print "id_frag =", i
-                                # if j == 0 and iter == 0:
+                # if j == 0 and iter == 0:
                 #     raw_input("ready ?")
                 (
                     o,
@@ -705,9 +678,7 @@
         # np.floor(self.n_iterations_em / 2.))))
         delta = list(delta)
         d_ext = list(
-            np.floor(
-                np.linspace(5, 10, np.floor(self.n_iterations_em / 2.0) + 1)
-            )
+            np.floor(np.linspace(5, 10, np.floor(self.n_iterations_em / 2.0) + 1))
         )  # param ok simu
         # d_ext = list(np.floor(np.linspace(10, 15,
         # np.floor(self.n_iterations_em / 2.) + 1)))
@@ -730,9 +701,7 @@
         o, d, d_high = self.simulation.sampler.display_current_matrix(
             self.simulation.scrambled_input_matrix
         )
-        list_frags = np.arange(
-            0, self.simulation.sampler.n_new_frags, dtype=np.int32
-        )
+        list_frags = np.arange(0, self.simulation.sampler.n_new_frags, dtype=np.int32)
         # iter = 0
         n_iter = np.float32(self.n_iterations_em)
         self.bins_rippe = self.simulation.sampler.bins
@@ -828,9 +797,7 @@
         # d_ext = list(np.floor(np.linspace(5, 10,
         # np.floor(self.n_iterations_em / 2.) + 1))) # param ok simu
         d_ext = list(
-            np.floor(
-                np.linspace(10, 15, np.floor(self.n_iterations_em / 2.0) + 1)
-            )
+            np.floor(np.linspace(10, 15, np.floor(self.n_iterations_em / 2.0) + 1))
         )
         delta.extend(d_ext)
         logger.info(delta)
@@ -843,9 +810,7 @@
         o, d, d_high = self.simulation.sampler.display_current_matrix(
             self.simulation.scrambled_input_matrix
         )
-        list_frags = np.arange(
-            0, self.simulation.sampler.n_new_frags, dtype=np.int32
-        )
+        list_frags = np.arange(0, self.simulation.sampler.n_new_frags, dtype=np.int32)
         iter = 0
         n_iter = np.float32(self.n_iterations_em)
         for j in range(0, self.n_iterations_em):
@@ -855,7 +820,7 @@
             # d = self.simulation.sampler.step_nuisance_parameters(0, 0, 0)
             for i in list_frags:
                 # print "id_frag =", i
-                                # if j == 0 and iter == 0:
+                # if j == 0 and iter == 0:
                 #     raw_input("ready ?")
                 (
                     o,
@@ -1078,9 +1043,7 @@
                     max_len,
                     temp,
                     dist,
-                ) = self.simulation.sampler.step_mtm(
-                    i, np.float32(j), n_iter, self.dt
-                )
+                ) = self.simulation.sampler.step_mtm(i, np.float32(j), n_iter, self.dt)
                 self.str_likelihood = "likelihood = " + str(o)
                 self.str_n_contigs = "n contigs = " + str(n_contigs)
                 self.str_curr_id_frag = "current frag = " + str(i)
@@ -1147,904 +1110,7 @@
         )
         plt.show()
 
-<<<<<<< HEAD
-    def test_model(self, id_fi, delta):
-        id_fi = np.int32(id_fi)
-        id_neighbors = np.copy(
-            self.simulation.sampler.return_neighbours(id_fi, delta)
-        )
-        id_neighbors.sort()
-        np.sort(id_neighbors)
-        logger.info(("physic model = ", self.simulation.sampler.param_simu))
-        j = 0
-        n_iter = self.n_iterations_em
-        self.simulation.sampler.step_max_likelihood(
-            id_fi, delta, 512, self.dt, np.float32(j), n_iter
-        )
-        nscore = np.copy(self.simulation.sampler.score)
-        plt.figure()
-        plt.plot(
-            id_neighbors,
-            nscore[
-                list(
-                    range(0, len(nscore), self.simulation.sampler.n_tmp_struct)
-                )
-            ],
-            "-",
-            markersize=10,
-        )
-        plt.plot(
-            id_neighbors,
-            nscore[
-                list(
-                    range(1, len(nscore), self.simulation.sampler.n_tmp_struct)
-                )
-            ],
-            "-",
-            markersize=10,
-        )
-        plt.plot(
-            id_neighbors,
-            nscore[
-                list(
-                    range(2, len(nscore), self.simulation.sampler.n_tmp_struct)
-                )
-            ],
-            "-",
-            markersize=10,
-        )
-        plt.plot(
-            id_neighbors,
-            nscore[
-                list(
-                    range(3, len(nscore), self.simulation.sampler.n_tmp_struct)
-                )
-            ],
-            "-",
-            markersize=10,
-        )
-        plt.plot(
-            id_neighbors,
-            nscore[
-                list(
-                    range(4, len(nscore), self.simulation.sampler.n_tmp_struct)
-                )
-            ],
-            "-",
-            markersize=10,
-        )
-        plt.plot(
-            id_neighbors,
-            nscore[
-                list(
-                    range(5, len(nscore), self.simulation.sampler.n_tmp_struct)
-                )
-            ],
-            "-",
-            markersize=10,
-        )
-        plt.plot(
-            id_neighbors,
-            nscore[
-                list(
-                    range(6, len(nscore), self.simulation.sampler.n_tmp_struct)
-                )
-            ],
-            "-",
-            markersize=10,
-        )
-        plt.plot(
-            id_neighbors,
-            nscore[
-                list(
-                    range(7, len(nscore), self.simulation.sampler.n_tmp_struct)
-                )
-            ],
-            "-",
-            markersize=10,
-        )
-        # plt.plot(id_neighbors, nscore[range(12, len(nscore),
-        # self.simulation.sampler.n_tmp_struct)], '-*', markersize=10)
-
-        plt.legend(
-            [self.simulation.sampler.modification_str[i] for i in range(0, 8)]
-        )
-        plt.ylabel("log likelihood")
-        plt.xlabel("fragments id")
-        # plt.show()
-        plt.figure()
-        for i in range(0, self.simulation.sampler.n_tmp_struct):
-            logger.info(i)
-            plt.plot(
-                id_neighbors,
-                nscore[
-                    list(
-                        range(
-                            i,
-                            len(nscore),
-                            self.simulation.sampler.n_tmp_struct,
-                        )
-                    )
-                ],
-                "-",
-                markersize=10,
-            )
-        plt.legend(self.simulation.sampler.modification_str)
-        plt.show()
-
-    def debug_test_model(self, id_fi, delta):
-        id_fi = np.int32(id_fi)
-        id_neighbors = np.copy(
-            self.simulation.sampler.return_neighbours(id_fi, delta)
-        )
-        id_neighbors.sort()
-        np.sort(id_neighbors)
-        logger.info(("physic model = ", self.simulation.sampler.param_simu))
-        self.simulation.sampler.debug_step_max_likelihood(
-            id_fi, delta, 512, self.dt
-        )
-        nscore = np.copy(self.simulation.sampler.score)
-        plt.figure()
-        plt.plot(
-            id_neighbors,
-            nscore[
-                list(
-                    range(0, len(nscore), self.simulation.sampler.n_tmp_struct)
-                )
-            ],
-            "-",
-            markersize=10,
-        )
-        plt.plot(
-            id_neighbors,
-            nscore[
-                list(
-                    range(1, len(nscore), self.simulation.sampler.n_tmp_struct)
-                )
-            ],
-            "-*",
-            markersize=10,
-        )
-        plt.plot(
-            id_neighbors,
-            nscore[
-                list(
-                    range(2, len(nscore), self.simulation.sampler.n_tmp_struct)
-                )
-            ],
-            "-*",
-            markersize=10,
-        )
-        plt.plot(
-            id_neighbors,
-            nscore[
-                list(
-                    range(3, len(nscore), self.simulation.sampler.n_tmp_struct)
-                )
-            ],
-            "-*",
-            markersize=10,
-        )
-        plt.plot(
-            id_neighbors,
-            nscore[
-                list(
-                    range(4, len(nscore), self.simulation.sampler.n_tmp_struct)
-                )
-            ],
-            "-*",
-            markersize=10,
-        )
-        plt.plot(
-            id_neighbors,
-            nscore[
-                list(
-                    range(5, len(nscore), self.simulation.sampler.n_tmp_struct)
-                )
-            ],
-            "-*",
-            markersize=10,
-        )
-        plt.plot(
-            id_neighbors,
-            nscore[
-                list(
-                    range(6, len(nscore), self.simulation.sampler.n_tmp_struct)
-                )
-            ],
-            "-*",
-            markersize=10,
-        )
-        plt.legend(
-            [self.simulation.sampler.modification_str[i] for i in range(0, 7)]
-        )
-        # plt.show()
-        plt.figure()
-        for i in range(0, self.simulation.sampler.n_tmp_struct):
-            logger.info(i)
-            plt.plot(
-                id_neighbors,
-                nscore[
-                    list(
-                        range(
-                            i,
-                            len(nscore),
-                            self.simulation.sampler.n_tmp_struct,
-                        )
-                    )
-                ],
-                "-*",
-                markersize=10,
-            )
-        plt.legend(self.simulation.sampler.modification_str)
-        plt.show()
-
-    def debug_test_EM(self, delta):
-        for id_fA in range(0, self.simulation.sampler.n_new_frags):
-            self.simulation.sampler.debug_step_max_likelihood(
-                id_fA, delta, 512, self.dt
-            )
-
-    def cuda_gl_init(self,):
-        cuda.init()
-        if bool(OpenGL.GLUT.glutMainLoopEvent):
-            id_gpu = self.device
-            curr_gpu = cuda.Device(id_gpu)
-            logger.info("Selected_device: {}".format(curr_gpu.name()))
-            self.ctx_gl = cudagl.make_context(
-                curr_gpu, flags=cudagl.graphics_map_flags.NONE
-            )
-        else:
-            import pycuda.gl.autoinit
-
-            curr_gpu = cudagl.autoinit.device
-            self.ctx_gl = cudagl.make_context(
-                curr_gpu, flags=cudagl.graphics_map_flags.NONE
-            )
-
-    def glut_print(self, x, y, font, text, r, g, b, a):
-
-        blending = False
-        if OpenGL.GL.glIsEnabled(OpenGL.GL.GL_BLEND):
-            blending = True
-
-        OpenGL.GL.glEnable(OpenGL.GL.GL_BLEND)
-        OpenGL.GL.glColor3f(r, g, b)
-        OpenGL.GL.glRasterPos2f(x, y)
-        for ch in text:
-            OpenGL.GLUT.glutBitmapCharacter(
-                font, OpenGL.GLUT.ctypes.c_int(ord(ch))
-            )
-
-        if not blending:
-            OpenGL.GL.glDisable(OpenGL.GL.GL_BLEND)
-
-    def glinit(self):
-        OpenGL.GL.glViewport(0, 0, self.width, self.height)
-        OpenGL.GL.glMatrixMode(OpenGL.GL.GL_PROJECTION)
-        OpenGL.GL.glLoadIdentity()
-        OpenGL.GLU.gluPerspective(
-            60.0, self.width / float(self.height), 0.1, 1000.0
-        )
-        OpenGL.GL.glMatrixMode(OpenGL.GL.GL_MODELVIEW)
-
-    # GL CALLBACKS
-    def timer(self, t):
-        OpenGL.GLUT.glutTimerFunc(t, self.timer, t)
-        OpenGL.GLUT.glutPostRedisplay()
-
-    def on_key(self, *args):
-        ESCAPE = "\033"
-        if args[0] == ESCAPE:
-            self.simulation.release()
-            sys.exit()
-        elif args[0] == "p":
-            self.size_points += 1
-        elif args[0] == "m":
-            self.size_points -= 1
-        elif args[0] == "s":
-            self.start_EM()
-        elif args[0] == "w":
-            self.white *= -1
-        # elif args[0] == 'd':
-        #     self.simulation.sampler.thresh += 1
-        # elif args[0] == 'c':
-        #     self.simulation.sampler.thresh -=1
-        elif args[0] == "b":
-            self.modify_image_thresh(-1)
-
-        elif args[0] == "d":
-            self.modify_image_thresh(1)
-
-        # elif args[0] == 'e':
-        # self.simulation.plot_info_simu(self.collect_likelihood,
-        # self.collect_n_contigs, self.file_n_contigs, "n_contigs")
-        # self.simulation.plot_info_simu(self.collect_likelihood,
-        # self.collect_mean_len, self.file_mean_len, "mean length contigs")
-        # self.simulation.plot_info_simu(self.collect_likelihood,
-        # self.collect_dist_from_init_genome, self.file_dist_init_genome,
-        # "distance from init genome")
-        # self.simulation.plot_info_simu(self.collect_likelihood_nuisance,
-        # self.collect_slope, self.file_slope, "slope")
-        # self.simulation.plot_info_simu(self.collect_likelihood_nuisance,
-        # self.collect_fact, self.file_fact, "scale factor")
-        # self.simulation.plot_info_simu(self.collect_likelihood_nuisance,
-        # self.collect_d_nuc, self.file_d_nuc, "val trans")
-        # self.simulation.plot_info_simu(self.collect_likelihood_nuisance,
-        # self.collect_d, self.file_d, "d")
-        # self.simulation.plot_info_simu(self.collect_likelihood_nuisance,
-        # self.collect_d_max, self.file_d_max, "dist max intra") plt.figure()
-        # plt.loglog(self.bins_rippe, self.y_eval, '-b')
-        # plt.loglog(self.bins_rippe, self.simulation.sampler.mean_contacts,
-        # '-*r') plt.xlabel("genomic separation ( kb)") plt.ylabel("n
-        # contacts") plt.title("rippe curve") plt.legend(["fit", "obs"])
-        # plt.show() # self.simulation.sampler.display_modif_vect(0, 0, -1,
-        # 100) self.save_behaviour_to_txt()
-
-    def on_click(self, button, state, x, y):
-        if state == OpenGL.GLUT.GLUT_DOWN:
-            self.mouse_down = True
-            self.button = button
-        else:
-            self.mouse_down = False
-        self.mouse_old.x = x
-        self.mouse_old.y = y
-
-    def on_mouse_motion(self, x, y):
-        dx = x - self.mouse_old.x
-        dy = y - self.mouse_old.y
-        if self.mouse_down and self.button == 0:  # left button
-            self.rotate.x += dy * 0.2
-            self.rotate.y += dx * 0.2
-        elif self.mouse_down and self.button == 2:  # right button
-            self.translate.z -= dy * 0.01
-        self.mouse_old.x = x
-        self.mouse_old.y = y
-
-    # END GL CALLBACKS
-
-    def modify_image_thresh(self, val):
-        """ modify threshold of the matrix """
-        self.simulation.sampler.modify_image_thresh(val)
-        # print "threshold = ", self.simulation.sampler.im_thresh
-
-    def draw(self):
-        """Render the particles"""
-        # update or particle positions by calling the OpenCL kernel
-        # self.cle.execute(10)
-        OpenGL.GL.glFlush()
-
-        OpenGL.GL.glClear(
-            OpenGL.GL.GL_COLOR_BUFFER_BIT | OpenGL.GL.GL_DEPTH_BUFFER_BIT
-        )
-        if self.white == -1:
-            OpenGL.GL.glClearColor(1, 1, 1, 1)
-        else:
-            OpenGL.GL.glClearColor(0, 0, 0, 0)
-        OpenGL.GL.glMatrixMode(OpenGL.GL.GL_MODELVIEW)
-        OpenGL.GL.glLoadIdentity()
-
-        # handle mouse transformations
-        OpenGL.GL.glTranslatef(
-            self.initrans.x, self.initrans.y, self.initrans.z
-        )
-        OpenGL.GL.glRotatef(self.rotate.x, 1, 0, 0)
-        OpenGL.GL.glRotatef(
-            self.rotate.y, 0, 1, 0
-        )  # we switched around the axis so make this rotate_z
-        OpenGL.GL.glTranslatef(
-            self.translate.x, self.translate.y, self.translate.z
-        )
-
-        # render the matrix
-        self.render_image()
-        # render the particles
-        self.render()
-
-        # draw the x, y and z axis as lines
-        glutil.draw_axes()
-        # enable 2d display #
-        OpenGL.GL.glMatrixMode(OpenGL.GL.GL_PROJECTION)
-        OpenGL.GL.glPushMatrix()
-        OpenGL.GL.glLoadIdentity()
-        OpenGL.GL.glOrtho(0.0, self.width, self.height, 0.0, -1.0, 10.0)
-        OpenGL.GL.glMatrixMode(OpenGL.GL.GL_MODELVIEW)
-        # glPushMatrix()        ----Not sure if I need this
-        OpenGL.GL.glLoadIdentity()
-        OpenGL.GL.glDisable(OpenGL.GL.GL_CULL_FACE)
-
-        OpenGL.GL.glClear(OpenGL.GL.GL_DEPTH_BUFFER_BIT)
-
-        # glBegin(GL_LINES)
-        # glColor3f(0.0, 1.0, 0.0)
-        # glVertex2f(0.0, 0.0)
-        # glVertex2f(100.0, 0.0)
-        # glVertex2f(100.0, 100.0)
-        # glVertex2f(0.0, 100.0)
-        # glEnd()
-
-        if self.white == 1:
-            self.glut_print(
-                10,
-                15,
-                OpenGL.GLUT.GLUT_BITMAP_9_BY_15,
-                self.str_curr_cycle,
-                0.0,
-                1.0,
-                0.0,
-                1.0,
-            )
-            self.glut_print(
-                10,
-                30,
-                OpenGL.GLUT.GLUT_BITMAP_9_BY_15,
-                self.str_curr_temp,
-                0.0,
-                1.0,
-                0.0,
-                1.0,
-            )
-            self.glut_print(
-                10,
-                45,
-                OpenGL.GLUT.GLUT_BITMAP_9_BY_15,
-                self.str_curr_id_frag,
-                0.0,
-                1.0,
-                0.0,
-                1.0,
-            )
-            self.glut_print(
-                10,
-                60,
-                OpenGL.GLUT.GLUT_BITMAP_9_BY_15,
-                self.str_likelihood,
-                0.0,
-                1.0,
-                0.0,
-                1.0,
-            )
-            self.glut_print(
-                10,
-                75,
-                OpenGL.GLUT.GLUT_BITMAP_9_BY_15,
-                self.str_n_contigs,
-                0.0,
-                1.0,
-                0.0,
-                1.0,
-            )
-            self.glut_print(
-                10,
-                90,
-                OpenGL.GLUT.GLUT_BITMAP_9_BY_15,
-                self.str_curr_dist,
-                0.0,
-                1.0,
-                0.0,
-                1.0,
-            )
-        else:
-            self.glut_print(
-                10,
-                15,
-                OpenGL.GLUT.GLUT_BITMAP_9_BY_15,
-                self.str_curr_cycle,
-                0.0,
-                0.0,
-                0.0,
-                1.0,
-            )
-            self.glut_print(
-                10,
-                30,
-                OpenGL.GLUT.GLUT_BITMAP_9_BY_15,
-                self.str_curr_temp,
-                0.0,
-                0.0,
-                0.0,
-                1.0,
-            )
-            self.glut_print(
-                10,
-                45,
-                OpenGL.GLUT.GLUT_BITMAP_9_BY_15,
-                self.str_curr_id_frag,
-                0.0,
-                0.0,
-                0.0,
-                1.0,
-            )
-            self.glut_print(
-                10,
-                60,
-                OpenGL.GLUT.GLUT_BITMAP_9_BY_15,
-                self.str_likelihood,
-                0.0,
-                0.0,
-                0.0,
-                1.0,
-            )
-            self.glut_print(
-                10,
-                75,
-                OpenGL.GLUT.GLUT_BITMAP_9_BY_15,
-                self.str_n_contigs,
-                0.0,
-                0.0,
-                0.0,
-                1.0,
-            )
-            self.glut_print(
-                10,
-                90,
-                OpenGL.GLUT.GLUT_BITMAP_9_BY_15,
-                self.str_curr_dist,
-                0.0,
-                0.0,
-                0.0,
-                1.0,
-            )
-
-        # self.glut_print( 10 , 15 , GLUT_BITMAP_9_BY_15 , self.str_curr_cycle
-        # , 1.0 , 1.0 , 1.0 , 1.0) self.glut_print( 10 , 30 ,
-        # GLUT_BITMAP_9_BY_15 , self.str_curr_temp , 1.0 , 1.0 , 1.0 , 1.0)
-        # self.glut_print( 10 , 45 , GLUT_BITMAP_9_BY_15 ,
-        # self.str_curr_id_frag , 1.0 , 1.0 , 1.0 , 1.0) self.glut_print( 10 ,
-        # 60 , GLUT_BITMAP_9_BY_15 , self.str_likelihood , 1.0 , 1.0 , 1.0 ,
-        # 1.0) self.glut_print( 10.1 , 60.1 , GLUT_BITMAP_9_BY_15 ,
-        # self.str_likelihood , 1.0 , 1.0 , 1.0 , 1.0) self.glut_print( 9.9 ,
-        # 59.9, GLUT_BITMAP_9_BY_15 , self.str_likelihood , 1.0 , 1.0 , 1.0 ,
-        # 1.0) self.glut_print( 10 , 75 , GLUT_BITMAP_9_BY_15 ,
-        # self.str_n_contigs , 1.0 , 1.0 , 1.0 , 1.0) self.glut_print( 10 , 90
-        # , GLUT_BITMAP_9_BY_15 , self.str_curr_dist , 1.0 , 1.0 , 1.0 , 1.0)
-
-        # self.glut_print( 10 , 15 , GLUT_BITMAP_9_BY_15 , self.str_curr_cycle
-        # , 0.0 , 0.0 , 0.0 , 1.0) self.glut_print( 10 , 30 ,
-        # GLUT_BITMAP_9_BY_15 , self.str_curr_temp , 0.0 , 0.0 , 0.0 , 1.0)
-        # self.glut_print( 10 , 45 , GLUT_BITMAP_9_BY_15 ,
-        # self.str_curr_id_frag , 0.0 , 0.0 , 0.0 , 1.0) self.glut_print( 10 ,
-        # 60 , GLUT_BITMAP_9_BY_15 , self.str_likelihood , 0.0 , 0.0 , 0.0 ,
-        # 1.0) self.glut_print( 10 , 75 , GLUT_BITMAP_9_BY_15 ,
-        # self.str_n_contigs , 0.0 , 0.0 , 0.0 , 1.0) self.glut_print( 10 , 90
-        # , GLUT_BITMAP_9_BY_15 , self.str_curr_dist , 0.0 , 0.0 , 0.0 , 1.0)
-
-        # Making sure we can render 3d again
-        OpenGL.GL.glMatrixMode(OpenGL.GL.GL_PROJECTION)
-        OpenGL.GL.glPopMatrix()
-        OpenGL.GL.glMatrixMode(OpenGL.GL.GL_MODELVIEW)
-        # glPopMatrix()##        ----and this?
-
-        #############
-        OpenGL.GLUT.glutSwapBuffers()
-
-    def render(self):
-
-        OpenGL.GL.glEnable(OpenGL.GL.GL_POINT_SMOOTH)
-        OpenGL.GL.glEnable(OpenGL.GL.GL_BLEND)
-        OpenGL.GL.glBlendFunc(
-            OpenGL.GL.GL_SRC_ALPHA, OpenGL.GL.GL_ONE_MINUS_SRC_ALPHA
-        )
-        # glBegin(GL_POINTS)
-
-        # glEnable(GL_POINT_SMOOTH)
-        OpenGL.GL.glHint(OpenGL.GL.GL_POINT_SMOOTH_HINT, OpenGL.GL.GL_NICEST)
-        # glHint(GL_POINT_SMOOTH_HINT, GL_NICEST);
-        # glHint(GL_LINE_SMOOTH_HINT, GL_NICEST);
-        # glHint(GL_POLYGON_SMOOTH_HINT, GL_NICEST);
-        #
-        OpenGL.GL.glPointSize(self.size_points)
-        # glEnable(GL_BLEND)
-        # glBlendFunc(GL_SRC_ALPHA, GL_ONE_MINUS_SRC_ALPHA)
-
-        # setup the VBOs
-        self.col_vbo.bind()
-        OpenGL.GL.glColorPointer(4, OpenGL.GL.GL_FLOAT, 0, self.col_vbo)
-        self.pos_vbo.bind()
-        OpenGL.GL.glVertexPointer(4, OpenGL.GL.GL_FLOAT, 0, self.pos_vbo)
-
-        OpenGL.GL.glEnableClientState(OpenGL.GL.GL_VERTEX_ARRAY)
-        OpenGL.GL.glEnableClientState(OpenGL.GL.GL_COLOR_ARRAY)
-        # draw the VBOs
-        OpenGL.GL.glDrawArrays(
-            OpenGL.GL.GL_POINTS, 0, int(self.simulation.sampler.n_new_frags)
-        )
-
-        OpenGL.GL.glDisableClientState(OpenGL.GL.GL_COLOR_ARRAY)
-        OpenGL.GL.glDisableClientState(OpenGL.GL.GL_VERTEX_ARRAY)
-        # glEnd(GL_POINTS)
-
-        OpenGL.GL.glDisable(OpenGL.GL.GL_BLEND)
-
-    def render_image(self):
-        blending = False
-        if OpenGL.GL.glIsEnabled(OpenGL.GL.GL_BLEND):
-            blending = True
-        else:
-            OpenGL.GL.glEnable(OpenGL.GL.GL_BLEND)
-        OpenGL.GL.glColor4f(1, 1, 1, 1)
-
-        OpenGL.GL.glEnable(OpenGL.GL.GL_TEXTURE_2D)
-
-        OpenGL.GL.glBindBuffer(
-            OpenGL.GL.GL_PIXEL_UNPACK_BUFFER, self.pbo_im_buffer
-        )
-        OpenGL.GL.glBindTexture(OpenGL.GL.GL_TEXTURE_2D, self.texid)
-
-        OpenGL.GL.glGetBufferParameteriv(
-            OpenGL.GL.GL_PIXEL_UNPACK_BUFFER, OpenGL.GL.GL_BUFFER_SIZE
-        )
-
-        # Copyng from buffer to texture
-        OpenGL.GL.glTexSubImage2D(
-            OpenGL.GL.GL_TEXTURE_2D,
-            0,
-            0,
-            0,
-            self.gl_size_im,
-            self.gl_size_im,
-            OpenGL.GL.GL_LUMINANCE,
-            OpenGL.GL.GL_UNSIGNED_BYTE,
-            None,
-        )
-
-        OpenGL.GL.glBindBuffer(OpenGL.GL.GL_PIXEL_UNPACK_BUFFER, 0)  # Unbind
-
-        # glDisable(GL_DEPTH_TEST)
-        OpenGL.GL.glEnable(OpenGL.GL.GL_TEXTURE_2D)
-        OpenGL.GL.glTexParameterf(
-            OpenGL.GL.GL_TEXTURE_2D,
-            OpenGL.GL.GL_TEXTURE_MIN_FILTER,
-            OpenGL.GL.GL_LINEAR,
-        )
-        OpenGL.GL.glTexParameterf(
-            OpenGL.GL.GL_TEXTURE_2D,
-            OpenGL.GL.GL_TEXTURE_MAG_FILTER,
-            OpenGL.GL.GL_LINEAR,
-        )
-        OpenGL.GL.glTexParameterf(
-            OpenGL.GL.GL_TEXTURE_2D,
-            OpenGL.GL.GL_TEXTURE_WRAP_S,
-            OpenGL.GL.GL_REPEAT,
-        )
-        OpenGL.GL.glTexParameterf(
-            OpenGL.GL.GL_TEXTURE_2D,
-            OpenGL.GL.GL_TEXTURE_WRAP_T,
-            OpenGL.GL.GL_REPEAT,
-        )
-        #
-
-        OpenGL.GL.glBegin(OpenGL.GL.GL_QUADS)
-        # glVertex2f(0-1, 0-1)
-        # glTexCoord2f(0-1, 0-1)
-        # glVertex2f(0-1, 1-1)
-        # glTexCoord2f(1-1, 0-1)
-        # glVertex2f(1-1, 1-1)
-        # glTexCoord2f(1-1, 1-1)
-        # glVertex2f(1-1, 0-1)
-        # glTexCoord2f(0-1, 1-1)
-
-        OpenGL.GL.glVertex2f(-1, 0)
-        OpenGL.GL.glTexCoord2f(-1, 0)
-
-        OpenGL.GL.glVertex2f(0, 0)
-        OpenGL.GL.glTexCoord2f(0, 0)
-
-        OpenGL.GL.glVertex2f(0, 1)
-        OpenGL.GL.glTexCoord2f(0, 1)
-
-        OpenGL.GL.glVertex2f(-1, 1)
-        OpenGL.GL.glTexCoord2f(-1, 1)
-
-        # rotation 45 deg
-        # glVertex2f(-1, 0.)
-        # glTexCoord2f(0, 0)
-        #
-        # glVertex2f(0, 1)
-        # glTexCoord2f(0, 1)
-        #
-        # glVertex2f(1, 0.)
-        # glTexCoord2f(1, 1)
-        #
-        # glVertex2f(0, -1)
-        # glTexCoord2f(1, 0)
-
-        OpenGL.GL.glEnd()
-        # glBindTexture(GL_TEXTURE_2D, 0)
-        # glutSwapBuffers()
-        # glutPostRedisplay()
-        OpenGL.GL.glDisable(OpenGL.GL.GL_TEXTURE_2D)
-        # glEnable(GL_DEPTH_TEST)
-
-        if not blending:
-            OpenGL.GL.glDisable(OpenGL.GL.GL_BLEND)
-
-    def simple_start(self, n_cycles, n_neighbours, bomb):
-        sampler = self.simulation.sampler
-        if bomb:
-            sampler.bomb_the_genome()
-        sampler.gpu_vect_frags.copy_from_gpu()
-        list_frags_extremities = list(
-            np.nonzero(sampler.gpu_vect_frags.prev == -1)[0]
-        )
-        # n_neighbours = 5
-
-        for j in range(0, n_cycles):
-            sampler.gpu_vect_frags.copy_from_gpu()
-            if j > 0:
-                list_frags_extremities = list(
-                    np.nonzero(sampler.gpu_vect_frags.prev == -1)[0]
-                )
-                id_extrem_right = list(
-                    np.nonzero(sampler.gpu_vect_frags.__next__ == -1)[0]
-                )
-                list_frags_extremities.extend(id_extrem_right)
-            list_frags_extremities = np.array(
-                list_frags_extremities, dtype=np.int32
-            )
-            np.random.shuffle(list_frags_extremities)
-            logger.info("cycle = {}".format(j))
-            # np.random.shuffle(list_frags)
-            for id_frag in list_frags_extremities:
-                if bool(OpenGL.GLUT.glutMainLoopEvent):
-                    OpenGL.GLUT.glutMainLoopEvent()
-                else:
-                    OpenGL.GLUT.glutCheckLoop()
-                (
-                    o,
-                    dist,
-                    op_sampled,
-                    id_f_sampled,
-                    mean_len,
-                    n_contigs,
-                ) = sampler.step_sampler(id_frag, n_neighbours, self.dt)
-                self.str_likelihood = "likelihood = " + str(o)
-                self.str_n_contigs = "n contigs = " + str(sampler.n_contigs)
-                self.str_curr_id_frag = "current frag = " + str(id_frag)
-                self.str_curr_dist = "current dist = " + str(dist)
-                self.str_curr_cycle = "current cycle = " + str(j)
-
-    def full_em(
-        self,
-        n_cycles,
-        n_neighbours,
-        bomb,
-        id_start_sample_param,
-        save_matrix=False,
-    ):
-        sampler = self.simulation.sampler
-        if bomb:
-            sampler.bomb_the_genome()
-        list_frags = np.arange(0, sampler.n_new_frags)
-        t = 0
-        n_iter = n_cycles * sampler.n_new_frags
-        for j in range(0, n_cycles):
-            sampler.gpu_vect_frags.copy_from_gpu()
-
-            np.random.shuffle(list_frags)
-            logger.info("cycle = {}".format(j))
-            # np.random.shuffle(list_frags)
-            for id_frag in list_frags:
-                if bool(OpenGL.GLUT.glutMainLoopEvent):
-                    OpenGL.GLUT.glutMainLoopEvent()
-                else:
-                    OpenGL.GLUT.glutCheckLoop()
-
-                (
-                    o,
-                    dist,
-                    op_sampled,
-                    id_f_sampled,
-                    mean_len,
-                    n_contigs,
-                ) = sampler.step_sampler(id_frag, n_neighbours, self.dt)
-                self.collect_likelihood.append(o)
-                self.collect_n_contigs.append(n_contigs)
-                self.collect_mean_len.append(mean_len)
-                self.collect_op_sampled.append(op_sampled)
-                self.collect_id_fB_sampled.append(id_f_sampled)
-                self.collect_id_fA_sampled.append(id_frag)
-                self.collect_dist_from_init_genome.append(dist)
-
-                self.str_likelihood = "likelihood = " + str(o)
-                self.str_n_contigs = "n contigs = " + str(sampler.n_contigs)
-                self.str_curr_id_frag = "current frag = " + str(id_frag)
-                self.str_curr_dist = "current dist = " + str(dist)
-                self.str_curr_cycle = "current cycle = " + str(j)
-                if self.sample_param and j > id_start_sample_param:
-                    (
-                        fact,
-                        d,
-                        d_max,
-                        d_nuc,
-                        slope,
-                        self.likelihood_t_nuis,
-                        success,
-                        y_rippe,
-                    ) = sampler.step_nuisance_parameters(self.dt, t, n_iter)
-
-                    self.collect_fact.append(fact)
-                    self.collect_d.append(d)
-                    self.collect_d_max.append(d_max)
-                    self.collect_d_nuc.append(d_nuc)
-                    self.collect_slope.append(slope)
-                    self.collect_likelihood_nuisance.append(
-                        self.likelihood_t_nuis
-                    )
-                    self.collect_success.append(success)
-                    self.y_eval = y_rippe
-                t += 1
-            c = sampler.gpu_vect_frags
-            c.copy_from_gpu()
-            file_out = os.path.join(
-                self.simulation.output_folder,
-                "save_simu_step_" + str(j) + ".txt",
-            )
-            h = open(file_out, "w")
-            for pos, start_bp, id_c, ori in zip(
-                c.pos, c.start_bp, c.id_c, c.ori
-            ):
-                h.write(
-                    str(pos)
-                    + "\t"
-                    + str(start_bp)
-                    + "\t"
-                    + str(id_c)
-                    + "\t"
-                    + str(ori)
-                    + "\n"
-                )
-            h.close()
-            try:
-                self.simulation.export_new_fasta()
-                self.save_behaviour_to_txt()
-            except OSError as e:
-                logger.warning(
-                    "Warning, could not write output files at {}: {}".format(
-                        j, e
-                    )
-                )
-            try:
-                if save_matrix:
-                    padding = len(str(n_cycles))
-                    zeros_padding = padding - len(str(j))
-                    j_padding = ("0" * zeros_padding) + str(j)
-                    my_file_path = os.path.join(
-                        self.simulation.output_folder,
-                        "matrix_cycle_" + j_padding + ".png",
-                    )
-                    matrix = self.simulation.sampler.gpu_im_gl.get()
-                    plt.gca().set_axis_off()
-                    plt.subplots_adjust(
-                        top=1, bottom=0, right=1, left=0, hspace=0, wspace=0
-                    )
-                    matrix = matrix + matrix.T - np.diag(np.diag(matrix))
-                    plt.margins(0, 0)
-                    plt.gca().xaxis.set_major_locator(plt.NullLocator())
-                    plt.gca().yaxis.set_major_locator(plt.NullLocator())
-                    plt.figure()
-                    plt.imshow(
-                        matrix, vmax=np.percentile(matrix, 99), cmap="Reds"
-                    )
-                    plt.axis("off")
-                    plt.savefig(
-                        my_file_path,
-                        bbox_inches="tight",
-                        pad_inches=0.0,
-                        dpi=300,
-                    )
-                    plt.close()
-            except OSError as e:
-                logger.warning(
-                    "Could not write matrix at cycle {} "
-                    "due to error: {}".format(j, e)
-                )
-
-        self.save_behaviour_to_txt()
-
-
-=======
->>>>>>> bed747d5
+
 def main():
 
     arguments = docopt.docopt(__doc__, version=VERSION_NUMBER)
